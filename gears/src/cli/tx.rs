use std::{marker::PhantomData, path::PathBuf, str::FromStr};

use clap::{ArgAction, Subcommand, ValueHint};
use tendermint::types::chain_id::ChainId;

use crate::{
    application::ApplicationInfo,
<<<<<<< HEAD
    client::{
        keys::KeyringBackend,
        tx::{Keyring as TxKeyring, LocalInfo, TxCommand},
    },
=======
    commands::client::{keys::KeyringBackend, tx::TxCommand},
>>>>>>> 76ca8885
    config::DEFAULT_TENDERMINT_RPC_ADDRESS,
    types::base::send::SendCoins,
};

/// Transaction subcommands
#[derive(Debug, Clone, ::clap::Args)]
pub struct CliTxCommand<T: ApplicationInfo, C: Subcommand> {
    /// <host>:<port> to Tendermint RPC interface for this chain
    #[arg(long, global = true, action = ArgAction::Set, value_hint = ValueHint::Url, default_value_t = DEFAULT_TENDERMINT_RPC_ADDRESS.parse().expect( "const should be valid"))]
    pub node: url::Url,
<<<<<<< HEAD

    /// the network chain-id
    #[arg(long =  "chain-id", global = true, action = ArgAction::Set, default_value_t = Id::try_from( "test-chain" ).expect("unreachable: default should be valid"))]
    pub chain_id: Id,
=======
    /// From key
    #[arg(required = true)]
    pub from_key: String,
    /// file chain-id
    #[arg(long =  "chain-id", global = true, action = ArgAction::Set, default_value_t = ChainId::from_str( "test-chain" ).expect("unrechable: default should be valid"))]
    pub chain_id: ChainId,
>>>>>>> 76ca8885
    /// TODO
    #[arg(long, global = true, action = ArgAction::Set)]
    pub fee: Option<SendCoins>,

    #[command(subcommand)]
    pub keyring: Keyring<C, T>,

    #[arg(skip)]
    _marker: PhantomData<T>,
}

#[derive(Subcommand, Debug, Clone)]
pub enum Keyring<C: Subcommand, T: ApplicationInfo> {
    /// Use a Ledger device to sign the transaction
    Ledger {
        #[command(subcommand)]
        command: C,
    },
    /// Use a local keyring to source the signing key
    Local {
        #[arg(long, global = true, action = ArgAction::Set, value_hint = ValueHint::DirPath, default_value_os_t = T::home_dir(), help = "directory for config and data")]
        home: PathBuf,

        /// from key
        #[arg(required = true)]
        from_key: String,

        /// select keyring's backend
        #[arg(long = "keyring-backend",  global = true, action = ArgAction::Set, default_value_t = KeyringBackend::File )]
        keyring_backend: KeyringBackend,

        #[command(subcommand)]
        command: C,

        #[arg(skip)]
        _marker: PhantomData<T>,
    },
}

impl<T, C, AC, ERR> TryFrom<CliTxCommand<T, C>> for TxCommand<AC>
where
    T: ApplicationInfo,
    C: Subcommand,
    AC: TryFrom<C, Error = ERR>,
{
    type Error = ERR;

    fn try_from(value: CliTxCommand<T, C>) -> Result<Self, Self::Error> {
        let CliTxCommand {
            node,
            chain_id,
            fee,
            _marker,
            keyring,
        } = value;

        let (keyring, command) = match keyring {
            Keyring::Ledger { command } => (TxKeyring::Ledger, command),
            Keyring::Local {
                home,
                from_key,
                keyring_backend,
                command,
                _marker,
            } => (
                TxKeyring::Local(LocalInfo {
                    keyring_backend,
                    from_key,
                    home,
                }),
                command,
            ),
        };

        Ok(Self {
            node,
            chain_id,
            fee,
            keyring,
            inner: command.try_into()?,
        })
    }
}<|MERGE_RESOLUTION|>--- conflicted
+++ resolved
@@ -4,15 +4,12 @@
 use tendermint::types::chain_id::ChainId;
 
 use crate::{
+    //application::client::tx::{Keyring as TxKeyring, LocalInfo, TxCommand},
     application::ApplicationInfo,
-<<<<<<< HEAD
-    client::{
+    commands::client::{
         keys::KeyringBackend,
         tx::{Keyring as TxKeyring, LocalInfo, TxCommand},
     },
-=======
-    commands::client::{keys::KeyringBackend, tx::TxCommand},
->>>>>>> 76ca8885
     config::DEFAULT_TENDERMINT_RPC_ADDRESS,
     types::base::send::SendCoins,
 };
@@ -23,19 +20,10 @@
     /// <host>:<port> to Tendermint RPC interface for this chain
     #[arg(long, global = true, action = ArgAction::Set, value_hint = ValueHint::Url, default_value_t = DEFAULT_TENDERMINT_RPC_ADDRESS.parse().expect( "const should be valid"))]
     pub node: url::Url,
-<<<<<<< HEAD
 
     /// the network chain-id
-    #[arg(long =  "chain-id", global = true, action = ArgAction::Set, default_value_t = Id::try_from( "test-chain" ).expect("unreachable: default should be valid"))]
-    pub chain_id: Id,
-=======
-    /// From key
-    #[arg(required = true)]
-    pub from_key: String,
-    /// file chain-id
-    #[arg(long =  "chain-id", global = true, action = ArgAction::Set, default_value_t = ChainId::from_str( "test-chain" ).expect("unrechable: default should be valid"))]
+    #[arg(long =  "chain-id", global = true, action = ArgAction::Set, default_value_t = ChainId::from_str( "test-chain" ).expect("unreachable: default should be valid"))]
     pub chain_id: ChainId,
->>>>>>> 76ca8885
     /// TODO
     #[arg(long, global = true, action = ArgAction::Set)]
     pub fee: Option<SendCoins>,
