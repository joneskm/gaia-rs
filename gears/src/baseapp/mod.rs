--- conflicted
+++ resolved
@@ -122,22 +122,6 @@
         self.abci_handler.query(&ctx, request.clone())
     }
 
-<<<<<<< HEAD
-=======
-    fn validate_basic_tx_msgs(msgs: &Vec<H::Message>) -> Result<(), TxValidation> {
-        if msgs.is_empty() {
-            return Err(TxValidation::Empty);
-        }
-
-        for msg in msgs {
-            msg.validate_basic()
-                .map_err(|e| TxValidation::Validation(e.to_string()))?
-        }
-
-        Ok(())
-    }
-
->>>>>>> 2483dd1b
     fn run_tx<MD: ExecutionMode<DB, H>>(
         &self,
         raw: Bytes,
