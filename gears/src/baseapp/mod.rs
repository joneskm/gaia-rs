pub mod options;
use std::{
    fmt::Debug,
    marker::PhantomData,
    sync::{atomic::AtomicU64, Arc, RwLock},
};

use crate::types::tx::TxMessage;
use crate::{
    application::{handlers::node::ABCIHandler, ApplicationInfo},
    error::{AppError, POISONED_LOCK},
    params::ParamsSubspaceKey,
    types::{
        context::{query::QueryContext, simple::SimpleContext},
        gas::{descriptor::BLOCK_GAS_DESCRIPTOR, FiniteGas, Gas},
        header::Header,
        tx::raw::TxWithRaw,
    },
};
use bytes::Bytes;
use database::RocksDB;
use store_crate::{
    types::{multi::MultiBank, query::QueryMultiStore},
    ApplicationStore,
};
use tendermint::types::{
    chain_id::ChainIdErrors,
    proto::{event::Event, header::RawHeader},
    request::query::RequestQuery,
};

use self::{
    errors::RunTxError, mode::ExecutionMode, options::NodeOptions, params::BaseAppParamsKeeper,
    state::ApplicationState,
};

mod abci;
pub mod errors;
pub mod genesis;
pub mod mode;
mod params;
mod query;
pub mod state;
pub use params::{BlockParams, ConsensusParams, EvidenceParams, ValidatorParams};

pub use query::*;

static APP_HEIGHT: AtomicU64 = AtomicU64::new(0);

#[derive(Debug, Clone)]
pub struct BaseApp<PSK: ParamsSubspaceKey, H: ABCIHandler, AI: ApplicationInfo> {
    state: Arc<RwLock<ApplicationState<RocksDB, H>>>,
    multi_store: Arc<RwLock<MultiBank<RocksDB, H::StoreKey, ApplicationStore>>>,
    abci_handler: H,
    block_header: Arc<RwLock<Option<RawHeader>>>, // passed by Tendermint in call to begin_block
    baseapp_params_keeper: BaseAppParamsKeeper<PSK>,
    options: NodeOptions,
    _info_marker: PhantomData<AI>,
}

impl<PSK: ParamsSubspaceKey, H: ABCIHandler, AI: ApplicationInfo> BaseApp<PSK, H, AI> {
    pub fn new(
        db: RocksDB,
        params_subspace_key: PSK,
        abci_handler: H,
        options: NodeOptions,
    ) -> Self {
        let mut multi_store = MultiBank::<_, _, ApplicationStore>::new(db);

        let baseapp_params_keeper = BaseAppParamsKeeper {
            params_subspace_key,
        };

        let ctx = SimpleContext::new(&mut multi_store);

        let max_gas = baseapp_params_keeper
            .block_params(&ctx)
            .map(|e| e.max_gas)
            .unwrap_or_default();

        block_height_set(multi_store.head_version() as u64);

        // For now let this func to exists only in new method
        fn block_height_set(height: u64) {
            let _ = APP_HEIGHT.swap(height, std::sync::atomic::Ordering::Relaxed);
        }

        Self {
            abci_handler,
            block_header: Arc::new(RwLock::new(None)),
            baseapp_params_keeper,
            state: Arc::new(RwLock::new(ApplicationState::new(
                Gas::from(max_gas),
                &multi_store,
            ))),
            multi_store: Arc::new(RwLock::new(multi_store)),
            options,
            _info_marker: PhantomData,
        }
    }

    fn block_height(&self) -> u64 {
        APP_HEIGHT.load(std::sync::atomic::Ordering::Relaxed)
    }

    fn block_height_increment(&self) -> u64 {
        APP_HEIGHT.fetch_add(1, std::sync::atomic::Ordering::Relaxed) + 1
    }

    fn get_block_header(&self) -> Option<RawHeader> {
        self.block_header
            .read()
            .expect("RwLock will not be poisoned")
            .clone()
    }

    fn set_block_header(&self, header: RawHeader) {
        let mut current_header = self
            .block_header
            .write()
            .expect("RwLock will not be poisoned");
        *current_header = Some(header);
    }

    fn get_last_commit_hash(&self) -> [u8; 32] {
        self.multi_store
            .write()
            .expect(POISONED_LOCK)
            .head_commit_hash()
    }

    fn run_query(&self, request: &RequestQuery) -> Result<Bytes, AppError> {
        let version: u32 = request.height.try_into().map_err(|_| {
            AppError::InvalidRequest("Block height must be greater than or equal to zero".into())
        })?;

        let query_store =
            QueryMultiStore::new(&*self.multi_store.read().expect(POISONED_LOCK), version)?;

        let ctx = QueryContext::new(query_store, version)?;

        self.abci_handler.query(&ctx, request.clone())
    }

    fn validate_basic_tx_msgs(msgs: &Vec<H::Message>) -> Result<(), AppError> {
        if msgs.is_empty() {
            return Err(AppError::InvalidRequest(
                "must contain at least one message".into(),
            ));
        }

        for msg in msgs {
            msg.validate_basic()
                .map_err(|e| AppError::TxValidation(e.to_string()))?
        }

        Ok(())
    }

    fn run_tx<MD: ExecutionMode<RocksDB, H>>(
        &self,
        raw: Bytes,
        mode: &mut MD,
    ) -> Result<RunTxInfo, RunTxError> {
        let tx_with_raw: TxWithRaw<H::Message> = TxWithRaw::from_bytes(raw.clone())
            .map_err(|e: core_types::errors::Error| RunTxError::TxParseError(e.to_string()))?;

        Self::validate_basic_tx_msgs(tx_with_raw.tx.get_msgs())
            .map_err(|e| RunTxError::Validation(e.to_string()))?;

        let height = self.block_height();
        let header: Header = self
            .get_block_header()
            .expect("block header is set in begin block")
            .try_into()
            .map_err(|e: ChainIdErrors| RunTxError::Custom(e.to_string()))?;

        let mut multi_store = self.multi_store.write().expect(POISONED_LOCK);

<<<<<<< HEAD
        let consensus_params = self
            .baseapp_params_keeper
            .consensus_params(&MultiStore::from(&(*multi_store)));

        let mut ctx = mode.build_ctx(
            height,
            header.clone(),
            consensus_params,
            Some(&tx_with_raw.tx.auth_info.fee),
=======
        let mut ctx = mode.build_ctx(
            height,
            header.clone(),
            Some(&tx_with_raw.tx.auth_info.fee),
            self.options.clone(),
>>>>>>> c9ce3b48
        );

        MD::runnable(&mut ctx)?;
        MD::run_ante_checks(&mut ctx, &self.abci_handler, &tx_with_raw)?;

        let gas_wanted = ctx.gas_meter.limit(); // TODO its needed for gas recovery middleware
        let gas_used = ctx.gas_meter.consumed_or_limit();

        let events = MD::run_msg(
            &mut ctx,
            &self.abci_handler,
            tx_with_raw.tx.get_msgs().iter(),
        )?;

        ctx.block_gas_meter
            .consume_gas(gas_used, BLOCK_GAS_DESCRIPTOR)?;

        MD::commit(ctx, &mut multi_store);

        Ok(RunTxInfo {
            events,
            gas_wanted,
            gas_used,
        })
    }
}

#[derive(Debug, Clone)]
pub struct RunTxInfo {
    pub events: Vec<Event>,
    pub gas_wanted: Gas,
    pub gas_used: FiniteGas,
}<|MERGE_RESOLUTION|>--- conflicted
+++ resolved
@@ -177,23 +177,23 @@
 
         let mut multi_store = self.multi_store.write().expect(POISONED_LOCK);
 
-<<<<<<< HEAD
-        let consensus_params = self
-            .baseapp_params_keeper
-            .consensus_params(&MultiStore::from(&(*multi_store)));
+        let query_ctx = QueryContext::new(
+            QueryMultiStore::new(
+                &*self.multi_store.read().expect(POISONED_LOCK),
+                height as u32,
+            )
+            .map_err(|e| RunTxError::Custom(e.to_string()))?,
+            height as u32,
+        )
+        .map_err(|e| RunTxError::Custom(e.to_string()))?;
+        let consensus_params = self.baseapp_params_keeper.consensus_params(&query_ctx);
 
         let mut ctx = mode.build_ctx(
             height,
             header.clone(),
             consensus_params,
             Some(&tx_with_raw.tx.auth_info.fee),
-=======
-        let mut ctx = mode.build_ctx(
-            height,
-            header.clone(),
-            Some(&tx_with_raw.tx.auth_info.fee),
             self.options.clone(),
->>>>>>> c9ce3b48
         );
 
         MD::runnable(&mut ctx)?;
