pub mod options;
use std::{
    fmt::Debug,
    marker::PhantomData,
    sync::{Arc, RwLock},
};

use crate::{
    application::{handlers::node::ABCIHandler, ApplicationInfo},
    context::{query::QueryContext, simple::SimpleContext},
    error::POISONED_LOCK,
    params::ParamsSubspaceKey,
    types::{
        gas::{descriptor::BLOCK_GAS_DESCRIPTOR, FiniteGas, Gas},
        tx::raw::TxWithRaw,
    },
};
use bytes::Bytes;
use database::Database;
<<<<<<< HEAD
use kv::{bank::multi::ApplicationMultiBank, query::QueryMultiStore};
=======
use errors::QueryError;
use kv_store::{
    types::{multi::MultiBank, query::QueryMultiStore},
    ApplicationStore,
};
>>>>>>> f64cdb0e
use tendermint::types::{
    proto::{event::Event, header::Header},
    request::query::RequestQuery,
};

use self::{
    errors::RunTxError, mode::ExecutionMode, options::NodeOptions, state::ApplicationState,
};

mod abci;
pub mod errors;
pub mod genesis;
pub mod mode;
mod params;
mod query;
pub mod state;
pub use params::{
    BaseAppParamsKeeper, BlockParams, ConsensusParams, EvidenceParams, ValidatorParams,
};

pub use query::*;

#[derive(Debug, Clone)]
pub struct BaseApp<DB: Database, PSK: ParamsSubspaceKey, H: ABCIHandler, AI: ApplicationInfo> {
    state: Arc<RwLock<ApplicationState<DB, H>>>,
    multi_store: Arc<RwLock<ApplicationMultiBank<DB, H::StoreKey>>>,
    abci_handler: H,
    block_header: Arc<RwLock<Option<Header>>>, // passed by Tendermint in call to begin_block
    baseapp_params_keeper: BaseAppParamsKeeper<PSK>,
    options: NodeOptions,
    _info_marker: PhantomData<AI>,
}

impl<DB: Database, PSK: ParamsSubspaceKey, H: ABCIHandler, AI: ApplicationInfo>
    BaseApp<DB, PSK, H, AI>
{
    pub fn new(db: DB, params_subspace_key: PSK, abci_handler: H, options: NodeOptions) -> Self {
        let mut multi_store = ApplicationMultiBank::<_, _>::new(db);

        let baseapp_params_keeper = BaseAppParamsKeeper {
            params_subspace_key,
        };

        let height = multi_store.head_version();
        let ctx = SimpleContext::new((&mut multi_store).into(), height);

        let max_gas = baseapp_params_keeper
            .block_params(&ctx)
            .map(|e| e.max_gas)
            .unwrap_or_default();

        Self {
            abci_handler,
            block_header: Arc::new(RwLock::new(None)),
            baseapp_params_keeper,
            state: Arc::new(RwLock::new(ApplicationState::new(
                Gas::from(max_gas),
                &multi_store,
            ))),
            multi_store: Arc::new(RwLock::new(multi_store)),
            options,
            _info_marker: PhantomData,
        }
    }

    fn get_block_header(&self) -> Option<Header> {
        self.block_header.read().expect(POISONED_LOCK).clone()
    }

    fn set_block_header(&self, header: Header) {
        let mut current_header = self.block_header.write().expect(POISONED_LOCK);
        *current_header = Some(header);
    }

    fn get_last_commit_hash(&self) -> [u8; 32] {
        self.multi_store
            .read()
            .expect(POISONED_LOCK)
            .head_commit_hash()
    }

    fn get_last_commit_height(&self) -> u32 {
        self.multi_store.read().expect(POISONED_LOCK).head_version()
    }

    fn run_query(&self, request: &RequestQuery) -> Result<Bytes, QueryError> {
        //TODO: request height u32
        let version: u32 = request
            .height
            .try_into()
            .map_err(|_| QueryError::InvalidHeight)?;

        let query_store =
            QueryMultiStore::new(&*self.multi_store.read().expect(POISONED_LOCK), version)?;

        let ctx = QueryContext::new(query_store, version)?;

        self.abci_handler.query(&ctx, request.clone())
    }

    fn run_tx<MD: ExecutionMode<DB, H>>(
        &self,
        raw: Bytes,
        mode: &mut MD,
    ) -> Result<RunTxInfo, RunTxError> {
        let tx_with_raw: TxWithRaw<H::Message> =
            TxWithRaw::from_bytes(raw.clone()).map_err(|e: core_types::errors::CoreError| {
                RunTxError::InvalidTransaction(e.to_string())
            })?;

        let header = self
            .get_block_header()
            .expect("block header is set in begin block"); //TODO: return error
        let height = header.height;

        let consensus_params = {
            let multi_store = &mut *self.multi_store.write().expect(POISONED_LOCK);
            let ctx = SimpleContext::new(multi_store.into(), height);
            self.baseapp_params_keeper.consensus_params(&ctx)
        };

        let mut ctx = mode.build_ctx(
            height,
            header,
            consensus_params,
            Some(&tx_with_raw.tx.auth_info.fee),
            self.options.clone(),
        );

        MD::runnable(&mut ctx)?;
        MD::run_ante_checks(&mut ctx, &self.abci_handler, &tx_with_raw)?;

        let gas_wanted = ctx.gas_meter.borrow().limit();
        let gas_used = ctx.gas_meter.borrow().consumed_or_limit();

        let events = MD::run_msg(
            &mut ctx,
            &self.abci_handler,
            tx_with_raw.tx.get_msgs().iter(),
        )?;

        ctx.block_gas_meter
            .consume_gas(gas_used, BLOCK_GAS_DESCRIPTOR)?;

        MD::commit(ctx);

        Ok(RunTxInfo {
            events,
            gas_wanted,
            gas_used,
        })
    }
}

#[derive(Debug, Clone)]
pub struct RunTxInfo {
    pub events: Vec<Event>,
    pub gas_wanted: Gas,
    pub gas_used: FiniteGas,
}<|MERGE_RESOLUTION|>--- conflicted
+++ resolved
@@ -17,15 +17,7 @@
 };
 use bytes::Bytes;
 use database::Database;
-<<<<<<< HEAD
 use kv::{bank::multi::ApplicationMultiBank, query::QueryMultiStore};
-=======
-use errors::QueryError;
-use kv_store::{
-    types::{multi::MultiBank, query::QueryMultiStore},
-    ApplicationStore,
-};
->>>>>>> f64cdb0e
 use tendermint::types::{
     proto::{event::Event, header::Header},
     request::query::RequestQuery,
