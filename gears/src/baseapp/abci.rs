--- conflicted
+++ resolved
@@ -239,16 +239,8 @@
 
     fn commit(&self) -> ResponseCommit {
         info!("Got commit request");
-<<<<<<< HEAD
-
-        let height = self.get_block_height();
-        let mut multi_store = self
-            .multi_store
-            .write()
-            .expect("RwLock will not be poisoned");
-=======
-        let new_height = self.block_height_increment();
->>>>>>> 9002742d
+
+        let height = self.block_height();
 
         let hash = self.multi_store.write().expect(POISONED_LOCK).commit();
         info!(
@@ -275,7 +267,7 @@
     fn begin_block(&self, request: RequestBeginBlock) -> ResponseBeginBlock {
         info!("Got begin block request");
 
-        self.increment_block_height();
+        self.block_height_increment();
 
         self.set_block_header(
             request
