use super::BaseApp;
use crate::application::ApplicationInfo;
use crate::baseapp::RunTxInfo;
use crate::error::{AppError, POISONED_LOCK};
use crate::params::ParamsSubspaceKey;
use crate::types::context::block::BlockContext;
use crate::types::gas::Gas;
use crate::{application::handlers::node::ABCIHandler, types::context::init::InitContext};
use bytes::Bytes;
use std::str::FromStr;
<<<<<<< HEAD
use store_crate::StoreKey;
=======
use store_crate::types::multi::immutable::MultiStore;
use store_crate::types::multi::mutable::MultiStoreMut;
>>>>>>> 5db8c99d
use tendermint::{
    application::ABCIApplication,
    types::{
        chain_id::ChainId,
        request::{
            begin_block::RequestBeginBlock,
            check_tx::RequestCheckTx,
            deliver_tx::RequestDeliverTx,
            echo::RequestEcho,
            end_block::RequestEndBlock,
            info::RequestInfo,
            init_chain::RequestInitChain,
            query::RequestQuery,
            snapshot::{RequestApplySnapshotChunk, RequestLoadSnapshotChunk, RequestOfferSnapshot},
        },
        response::{
            begin_block::ResponseBeginBlock,
            check_tx::ResponseCheckTx,
            deliver_tx::ResponseDeliverTx,
            echo::ResponseEcho,
            end_block::ResponseEndBlock,
            info::ResponseInfo,
            init_chain::ResponseInitChain,
            query::ResponseQuery,
            snapshot::{
                ResponseApplySnapshotChunk, ResponseListSnapshots, ResponseLoadSnapshotChunk,
                ResponseOfferSnapshot,
            },
            ResponseCommit, ResponseFlush,
        },
    },
};
use tracing::{debug, error, info};

impl<PSK: ParamsSubspaceKey, H: ABCIHandler, AI: ApplicationInfo> ABCIApplication
    for BaseApp<PSK, H, AI>
{
    fn init_chain(&self, request: RequestInitChain) -> ResponseInitChain {
        info!("Got init chain request");

        let mut multi_store = self.multi_store.write().expect(POISONED_LOCK);

        //TODO: handle request height > 1 as is done in SDK

        let chain_id = ChainId::from_str(&request.chain_id).unwrap_or_else(|_| {
            error!("Invalid chain id provided by Tendermint.\nTerminating process\n");
            std::process::exit(1)
        });

<<<<<<< HEAD
        let mut ctx = InitContext::new(&mut multi_store, self.block_height(), chain_id);

        self.baseapp_params_keeper
            .set_consensus_params(&mut ctx, request.consensus_params.clone());

        let genesis: G = String::from_utf8(request.app_state_bytes.into())
=======
        let genesis: H::Genesis = String::from_utf8(request.app_state_bytes.into())
>>>>>>> 5db8c99d
            .map_err(|e| AppError::Genesis(e.to_string()))
            .and_then(|s| serde_json::from_str(&s).map_err(|e| AppError::Genesis(e.to_string())))
            .unwrap_or_else(|e| {
                error!(
                    "Invalid genesis provided by Tendermint.\n{}\nTerminating process",
                    e.to_string()
                );
                std::process::exit(1)
            });

        self.abci_handler.init_genesis(&mut ctx, genesis.clone());

        ResponseInitChain {
            consensus_params: Some(request.consensus_params),
            validators: request.validators,
            app_hash: "hash_goes_here".into(), //TODO: set app hash
        }
    }

    fn info(&self, request: RequestInfo) -> ResponseInfo {
        info!(
            "Got info request. Tendermint version: {}; Block version: {}; P2P version: {}",
            request.version, request.block_version, request.p2p_version
        );

        ResponseInfo {
            data: AI::APP_NAME.to_owned(),
            version: AI::APP_VERSION.to_owned(),
            app_version: 1,
            last_block_height: self
                .block_height()
                .try_into()
                .expect("can't believe we made it this far"),
            last_block_app_hash: self.get_last_commit_hash().to_vec().into(),
        }
    }

    fn query(&self, request: RequestQuery) -> ResponseQuery {
        info!("Got query request to: {}", request.path);

        match self.run_query(&request) {
            Ok(res) => ResponseQuery {
                code: 0,
                log: "exists".to_string(),
                info: "".to_string(),
                index: 0,
                key: request.data,
                value: res,
                proof_ops: None,
                height: self
                    .block_height()
                    .try_into()
                    .expect("can't believe we made it this far"),
                codespace: "".to_string(),
            },
            Err(e) => ResponseQuery {
                code: 1,
                log: e.to_string(),
                info: "".to_string(),
                index: 0,
                key: request.data,
                value: Default::default(),
                proof_ops: None,
                height: 0,
                codespace: "".to_string(),
            },
        }
    }

    fn check_tx(&self, RequestCheckTx { tx, r#type }: RequestCheckTx) -> ResponseCheckTx {
        info!("Got check tx request");

        let mut state = self.state.write().expect(POISONED_LOCK);

        let result = match r#type {
            0 | 1 => self.run_tx(tx.clone(), &mut state.check_mode), // TODO: ReCheckTxMode
            _ => panic!("unknown Request CheckTx type: {}", r#type),
        };

        match result {
            Ok(RunTxInfo {
                events,
                gas_wanted,
                gas_used,
            }) => {
                debug!("{:?}", events);
                ResponseCheckTx {
                    code: 0,
                    data: Default::default(),
                    log: "".to_string(),
                    info: "".to_string(),
                    gas_wanted: gas_wanted.into(),
                    gas_used: gas_used.into(),
                    events,
                    codespace: "".to_string(),
                    mempool_error: "".to_string(),
                    priority: 0,
                    sender: "".to_string(),
                }
            }
            Err(e) => {
                error!("check err: {e}");
                ResponseCheckTx {
                    code: 1,
                    data: Default::default(),
                    log: e.to_string(),
                    info: "".to_string(),
                    gas_wanted: 1,
                    gas_used: 0,
                    events: vec![],
                    codespace: "".to_string(),
                    mempool_error: "".to_string(),
                    priority: 0,
                    sender: "".to_string(),
                }
            }
        }
    }

    fn deliver_tx(&self, RequestDeliverTx { tx }: RequestDeliverTx) -> ResponseDeliverTx {
        info!("Got deliver tx request");

        let mut state = self.state.write().expect(POISONED_LOCK);

        let result = self.run_tx(tx.clone(), &mut state.deliver_mode);

        match result {
            Ok(RunTxInfo {
                events,
                gas_wanted,
                gas_used,
            }) => ResponseDeliverTx {
                code: 0,
                data: Default::default(),
                log: "".to_string(),
                info: "".to_string(),
                gas_wanted: gas_wanted.into(),
                gas_used: gas_used.into(),
                events: events.into_iter().collect(),
                codespace: "".to_string(),
            },
            Err(e) => {
                info!("Failed to process tx: {}", e);
                ResponseDeliverTx {
                    code: e.code(),
                    data: Bytes::new(),
                    log: e.to_string(),
                    info: "".to_string(),
                    gas_wanted: 0,
                    gas_used: 0,
                    events: vec![],
                    codespace: "".to_string(),
                }
            }
        }
    }

    fn commit(&self) -> ResponseCommit {
        info!("Got commit request");

        let height = self.block_height();

        let hash = self.multi_store.write().expect(POISONED_LOCK).commit();

        info!(
            "Committed state, block height: {} app hash: {}",
            height,
            hex::encode(hash)
        );

        self.state.write().expect(POISONED_LOCK).cache_clear();

        ResponseCommit {
            data: hash.to_vec().into(),
            retain_height: (height - 1)
                .try_into()
                .expect("can't believe we made it this far"),
        }
    }

    fn echo(&self, request: RequestEcho) -> ResponseEcho {
        info!("Got echo request");
        ResponseEcho {
            message: request.message,
        }
    }

    fn begin_block(&self, request: RequestBeginBlock) -> ResponseBeginBlock {
        info!("Got begin block request");

        self.block_height_increment();

        let header: tendermint::types::proto::header::RawHeader = request
            .header
            .clone()
            .expect("tendermint will never send nothing to the app")
            .try_into()
            .expect("tendermint will send a valid Header struct");

        self.set_block_header(header.clone());

        let mut multi_store = self.multi_store.write().expect(POISONED_LOCK);
        let mut state = self.state.write().expect(POISONED_LOCK);

        let mut ctx = BlockContext::new(
            &mut multi_store,
            self.block_height(),
            header.try_into().expect("Invalid request"),
        );

        {
            let max_gas = self
                .baseapp_params_keeper
                .block_params(&mut ctx)
                .map(|e| e.max_gas)
                .unwrap_or_default(); // This is how cosmos handles it  https://github.com/cosmos/cosmos-sdk/blob/d3f09c222243bb3da3464969f0366330dcb977a8/baseapp/baseapp.go#L497

            state.replace_meter(Gas::from(max_gas))
        }

        self.abci_handler.begin_block(&mut ctx, request);

        let events = ctx.events;

        state.cache_update(&mut multi_store);

        ResponseBeginBlock {
            events: events.into_iter().collect(),
        }
    }

    fn end_block(&self, request: RequestEndBlock) -> ResponseEndBlock {
        info!("Got end block request");

        let mut multi_store = self.multi_store.write().expect(POISONED_LOCK);

        let mut ctx = BlockContext::new(
            &mut multi_store,
            self.block_height(),
            self.get_block_header()
                .expect("block header is set in begin block")
                .try_into()
                .expect("Invalid request"),
        );

        let validator_updates = self.abci_handler.end_block(&mut ctx, request);

        let events = ctx.events;

        self.state
            .write()
            .expect(POISONED_LOCK)
            .cache_update(&mut multi_store);

        ResponseEndBlock {
            events: events.into_iter().collect(),
            validator_updates,
            consensus_param_updates: None,
            // TODO: there is only one call to BaseAppParamsKeeper::set_consensus_params,
            // which is made during init. This means that these params cannot change.
            // However a get method should be implemented in future.
        }
    }

    /// Signals that messages queued on the client should be flushed to the server.
    fn flush(&self) -> ResponseFlush {
        info!("Got flush request");
        ResponseFlush {}
    }

    /// Used during state sync to discover available snapshots on peers.
    fn list_snapshots(&self) -> ResponseListSnapshots {
        info!("Got list snapshots request");
        Default::default()
    }

    /// Called when bootstrapping the node using state sync.
    fn offer_snapshot(&self, _request: RequestOfferSnapshot) -> ResponseOfferSnapshot {
        info!("Got offer snapshot request");
        Default::default()
    }

    /// Used during state sync to retrieve chunks of snapshots from peers.
    fn load_snapshot_chunk(&self, _request: RequestLoadSnapshotChunk) -> ResponseLoadSnapshotChunk {
        info!("Got load snapshot chunk request");
        Default::default()
    }

    /// Apply the given snapshot chunk to the application's state.
    fn apply_snapshot_chunk(
        &self,
        _request: RequestApplySnapshotChunk,
    ) -> ResponseApplySnapshotChunk {
        info!("Got apply snapshot chunk request");
        Default::default()
    }
}<|MERGE_RESOLUTION|>--- conflicted
+++ resolved
@@ -8,12 +8,9 @@
 use crate::{application::handlers::node::ABCIHandler, types::context::init::InitContext};
 use bytes::Bytes;
 use std::str::FromStr;
-<<<<<<< HEAD
-use store_crate::StoreKey;
-=======
 use store_crate::types::multi::immutable::MultiStore;
 use store_crate::types::multi::mutable::MultiStoreMut;
->>>>>>> 5db8c99d
+use store_crate::StoreKey;
 use tendermint::{
     application::ABCIApplication,
     types::{
@@ -63,16 +60,12 @@
             std::process::exit(1)
         });
 
-<<<<<<< HEAD
         let mut ctx = InitContext::new(&mut multi_store, self.block_height(), chain_id);
 
         self.baseapp_params_keeper
             .set_consensus_params(&mut ctx, request.consensus_params.clone());
 
-        let genesis: G = String::from_utf8(request.app_state_bytes.into())
-=======
         let genesis: H::Genesis = String::from_utf8(request.app_state_bytes.into())
->>>>>>> 5db8c99d
             .map_err(|e| AppError::Genesis(e.to_string()))
             .and_then(|s| serde_json::from_str(&s).map_err(|e| AppError::Genesis(e.to_string())))
             .unwrap_or_else(|e| {
