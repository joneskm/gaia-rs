--- conflicted
+++ resolved
@@ -230,14 +230,10 @@
     }
 
     fn commit(&self) -> ResponseCommit {
-<<<<<<< HEAD
         let mut multi_store = self.multi_store.write().expect(POISONED_LOCK);
         let mut state = self.state.write().expect(POISONED_LOCK);
 
-        let height = self.get_block_header().unwrap().height;
-=======
         let height = self.get_block_header().height;
->>>>>>> 8066eece
 
         let hash = state.commit(&mut multi_store);
 
