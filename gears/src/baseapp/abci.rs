--- conflicted
+++ resolved
@@ -66,26 +66,17 @@
         self.baseapp_params_keeper
             .set_consensus_params(&mut ctx, consensus_params.clone().into());
 
-<<<<<<< HEAD
-        self.abci_handler
-            .init_genesis(&mut ctx, app_genesis.clone());
+        let val_updates = self
+            .abci_handler
+            .init_genesis(&mut ctx, app_genesis.clone()); //TODO: should also return consensus params
+
+        // TODO: there's sanity checking of val_updates here in the Cosmos SDK
 
         state.append_block_cache();
 
         ResponseInitChain {
             consensus_params: Some(consensus_params),
-            validators: validators,
-=======
-        let val_updates = self
-            .abci_handler
-            .init_genesis(&mut ctx, request.app_genesis.clone()); //TODO: should also return consensus params
-
-        // TODO: there's sanity checking of val_updates here in the Cosmos SDK
-
-        ResponseInitChain {
-            consensus_params: Some(request.consensus_params),
             validators: val_updates,
->>>>>>> 48e11a30
             app_hash: "hash_goes_here".into(), //TODO: set app hash - note this will be the hash of block 1
         }
     }
