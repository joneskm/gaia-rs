use database::Database;
use kv::bank::multi::TransactionMultiBank;
use tendermint::types::proto::event::Event;

use crate::{
    application::handlers::node::ABCIHandler,
    baseapp::errors::RunTxError,
    context::{tx::TxContext, TransactionalContext},
    types::{
        gas::{
            basic_meter::BasicGasMeter, infinite_meter::InfiniteGasMeter, kind::BlockKind, Gas,
            GasMeter,
        },
        tx::raw::TxWithRaw,
    },
};

use super::ExecutionMode;

#[derive(Debug)]
pub struct CheckTxMode<DB, AH: ABCIHandler> {
    pub(crate) block_gas_meter: GasMeter<BlockKind>,
    pub(crate) multi_store: TransactionMultiBank<DB, AH::StoreKey>,
}

impl<DB, AH: ABCIHandler> CheckTxMode<DB, AH> {
    pub fn new(max_gas: Gas, multi_store: TransactionMultiBank<DB, AH::StoreKey>) -> Self {
        Self {
            block_gas_meter: GasMeter::new(match max_gas {
                Gas::Infinite => Box::<InfiniteGasMeter>::default(),
                Gas::Finite(max_gas) => Box::new(BasicGasMeter::new(max_gas)),
            }),
            multi_store,
        }
    }
}

impl<DB: Database, AH: ABCIHandler> ExecutionMode<DB, AH> for CheckTxMode<DB, AH> {
    fn run_msg<'m>(
        ctx: &mut TxContext<'_, DB, AH::StoreKey>,
        _handler: &AH,
        _msgs: impl Iterator<Item = &'m AH::Message>,
    ) -> Result<Vec<Event>, RunTxError> {
        Ok(ctx.events_drain())
    }

    fn run_ante_checks(
        ctx: &mut TxContext<'_, DB, AH::StoreKey>,
        handler: &AH,
        tx_with_raw: &TxWithRaw<AH::Message>,
    ) -> Result<(), RunTxError> {
<<<<<<< HEAD
        handler
            .run_ante_checks(ctx, tx_with_raw)
            .inspect_err(|_| ctx.multi_store_mut().clear_cache())
            .map_err(|e| RunTxError::Custom(e.to_string()))
=======
        let result = handler.run_ante_checks(ctx, tx_with_raw);

        ctx.multi_store_mut().caches_clear();

        Ok(result?)
>>>>>>> f64cdb0e
    }

    fn runnable(_: &mut TxContext<'_, DB, AH::StoreKey>) -> Result<(), RunTxError> {
        Ok(())
    }
}<|MERGE_RESOLUTION|>--- conflicted
+++ resolved
@@ -49,18 +49,11 @@
         handler: &AH,
         tx_with_raw: &TxWithRaw<AH::Message>,
     ) -> Result<(), RunTxError> {
-<<<<<<< HEAD
-        handler
+        let result =  handler
             .run_ante_checks(ctx, tx_with_raw)
-            .inspect_err(|_| ctx.multi_store_mut().clear_cache())
-            .map_err(|e| RunTxError::Custom(e.to_string()))
-=======
-        let result = handler.run_ante_checks(ctx, tx_with_raw);
-
-        ctx.multi_store_mut().caches_clear();
+            .inspect_err(|_| ctx.multi_store_mut().clear_cache());
 
         Ok(result?)
->>>>>>> f64cdb0e
     }
 
     fn runnable(_: &mut TxContext<'_, DB, AH::StoreKey>) -> Result<(), RunTxError> {
