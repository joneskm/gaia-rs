use database::Database;
use store_crate::{types::multi::MultiBank, TransactionStore, TransactionalMultiKVStore};
use tendermint::types::proto::event::Event;

use super::{build_tx_gas_meter, ExecutionMode};
use crate::{
    application::handlers::node::ABCIHandler,
<<<<<<< HEAD
    baseapp::{errors::RunTxError, genesis::Genesis, params::ConsensusParams},
=======
    baseapp::{errors::RunTxError, options::NodeOptions},
>>>>>>> c9ce3b48
    types::{
        auth::fee::Fee,
        context::{tx::TxContext, TransactionalContext},
        gas::{
            basic_meter::BasicGasMeter, infinite_meter::InfiniteGasMeter, kind::BlockKind, Gas,
            GasMeter,
        },
        header::Header,
        tx::raw::TxWithRaw,
    },
};

#[derive(Debug)]
pub struct CheckTxMode<DB, AH: ABCIHandler> {
    pub(crate) block_gas_meter: GasMeter<BlockKind>,
    pub(crate) multi_store: MultiBank<DB, AH::StoreKey, TransactionStore>,
}

impl<DB, AH: ABCIHandler> CheckTxMode<DB, AH> {
    pub fn new(max_gas: Gas, multi_store: MultiBank<DB, AH::StoreKey, TransactionStore>) -> Self {
        Self {
            block_gas_meter: GasMeter::new(match max_gas {
                Gas::Infinite => Box::<InfiniteGasMeter>::default(),
                Gas::Finite(max_gas) => Box::new(BasicGasMeter::new(max_gas)),
            }),
            multi_store,
        }
    }
}

impl<DB: Database, AH: ABCIHandler> ExecutionMode<DB, AH> for CheckTxMode<DB, AH> {
    fn build_ctx(
        &mut self,
        height: u64,
        header: Header,
        consensus_params: ConsensusParams,
        fee: Option<&Fee>,
        options: NodeOptions,
    ) -> TxContext<'_, DB, AH::StoreKey> {
        TxContext::new(
            &mut self.multi_store,
            height,
            header,
            consensus_params,
            build_tx_gas_meter(height, fee),
            &mut self.block_gas_meter,
            true,
            options,
        )
    }

    fn run_msg<'m>(
        ctx: &mut TxContext<'_, DB, AH::StoreKey>,
        _handler: &AH,
        _msgs: impl Iterator<Item = &'m AH::Message>,
    ) -> Result<Vec<Event>, RunTxError> {
        ctx.multi_store_mut().caches_clear();

        Ok(ctx.events_drain())
    }

    fn run_ante_checks(
        ctx: &mut TxContext<'_, DB, AH::StoreKey>,
        handler: &AH,
        tx_with_raw: &TxWithRaw<AH::Message>,
    ) -> Result<(), RunTxError> {
        let result = handler.run_ante_checks(ctx, tx_with_raw);

        ctx.multi_store_mut().caches_clear();

        result.map_err(|e| RunTxError::Custom(e.to_string()))
    }

    fn runnable(_: &mut TxContext<'_, DB, AH::StoreKey>) -> Result<(), RunTxError> {
        Ok(())
    }

    fn commit(
        _ctx: TxContext<'_, DB, AH::StoreKey>,
        _global_ms: &mut MultiBank<DB, AH::StoreKey, store_crate::ApplicationStore>,
    ) {
    }
}<|MERGE_RESOLUTION|>--- conflicted
+++ resolved
@@ -5,11 +5,7 @@
 use super::{build_tx_gas_meter, ExecutionMode};
 use crate::{
     application::handlers::node::ABCIHandler,
-<<<<<<< HEAD
-    baseapp::{errors::RunTxError, genesis::Genesis, params::ConsensusParams},
-=======
-    baseapp::{errors::RunTxError, options::NodeOptions},
->>>>>>> c9ce3b48
+    baseapp::{errors::RunTxError, options::NodeOptions, params::ConsensusParams},
     types::{
         auth::fee::Fee,
         context::{tx::TxContext, TransactionalContext},
