use database::Database;
use kv::bank::multi::TransactionMultiBank;
use tendermint::types::proto::event::Event;

<<<<<<< HEAD
=======
use super::{build_tx_gas_meter, ExecutionMode};
use crate::baseapp::options::NodeOptions;
use crate::baseapp::ConsensusParams;
use crate::types::auth::fee::Fee;
>>>>>>> f64cdb0e
use crate::types::gas::basic_meter::BasicGasMeter;
use crate::types::gas::infinite_meter::InfiniteGasMeter;
use crate::types::gas::kind::BlockKind;
use crate::types::gas::{Gas, GasMeter};
use crate::{
    application::handlers::node::ABCIHandler,
    baseapp::errors::RunTxError,
    context::{tx::TxContext, TransactionalContext},
    types::tx::raw::TxWithRaw,
};

<<<<<<< HEAD
use super::ExecutionMode;

=======
>>>>>>> f64cdb0e
#[derive(Debug)]
pub struct DeliverTxMode<DB, AH: ABCIHandler> {
    pub(crate) block_gas_meter: GasMeter<BlockKind>,
    pub(crate) multi_store: TransactionMultiBank<DB, AH::StoreKey>,
}

impl<DB, AH: ABCIHandler> DeliverTxMode<DB, AH> {
    pub fn new(max_gas: Gas, multi_store: TransactionMultiBank<DB, AH::StoreKey>) -> Self {
        Self {
            block_gas_meter: GasMeter::new(match max_gas {
                Gas::Infinite => Box::<InfiniteGasMeter>::default(),
                Gas::Finite(max_gas) => Box::new(BasicGasMeter::new(max_gas)),
            }),
            multi_store,
        }
    }
}

impl<DB: Database, AH: ABCIHandler> ExecutionMode<DB, AH> for DeliverTxMode<DB, AH> {
    fn run_msg<'m>(
        ctx: &mut TxContext<'_, DB, AH::StoreKey>,
        handler: &AH,
        msgs: impl Iterator<Item = &'m AH::Message>,
    ) -> Result<Vec<Event>, RunTxError> {
        for msg in msgs {
            handler
<<<<<<< HEAD
                .tx(ctx, msg)
                .inspect_err(|_| ctx.multi_store_mut().clear_cache())
                .map_err(|e| RunTxError::Custom(e.to_string()))?;
=======
                .msg(ctx, msg)
                .inspect_err(|_| ctx.multi_store_mut().caches_clear())? // This may be ignored as `CacheKind` MS gets dropped at end of `run_tx`, but I want to be 100% sure
>>>>>>> f64cdb0e
        }

        let events = ctx.events_drain();

        Ok(events)
    }

    fn run_ante_checks(
        ctx: &mut TxContext<'_, DB, AH::StoreKey>,
        handler: &AH,
        tx_with_raw: &TxWithRaw<AH::Message>,
    ) -> Result<(), RunTxError> {
        match handler.run_ante_checks(ctx, tx_with_raw) {
            Ok(_) => Ok(()),
            Err(e) => {
<<<<<<< HEAD
                ctx.multi_store_mut().clear_cache();
                Err(RunTxError::Custom(e.to_string()))
=======
                ctx.multi_store_mut().caches_clear();
                Err(e.into())
>>>>>>> f64cdb0e
            }
        }
    }

    fn runnable(ctx: &mut TxContext<'_, DB, AH::StoreKey>) -> Result<(), RunTxError> {
        if ctx.block_gas_meter.is_out_of_gas() {
            Err(RunTxError::OutOfBlockGas)
        } else {
            Ok(())
        }
    }
}<|MERGE_RESOLUTION|>--- conflicted
+++ resolved
@@ -2,13 +2,10 @@
 use kv::bank::multi::TransactionMultiBank;
 use tendermint::types::proto::event::Event;
 
-<<<<<<< HEAD
-=======
 use super::{build_tx_gas_meter, ExecutionMode};
 use crate::baseapp::options::NodeOptions;
 use crate::baseapp::ConsensusParams;
 use crate::types::auth::fee::Fee;
->>>>>>> f64cdb0e
 use crate::types::gas::basic_meter::BasicGasMeter;
 use crate::types::gas::infinite_meter::InfiniteGasMeter;
 use crate::types::gas::kind::BlockKind;
@@ -20,11 +17,8 @@
     types::tx::raw::TxWithRaw,
 };
 
-<<<<<<< HEAD
 use super::ExecutionMode;
 
-=======
->>>>>>> f64cdb0e
 #[derive(Debug)]
 pub struct DeliverTxMode<DB, AH: ABCIHandler> {
     pub(crate) block_gas_meter: GasMeter<BlockKind>,
@@ -51,14 +45,9 @@
     ) -> Result<Vec<Event>, RunTxError> {
         for msg in msgs {
             handler
-<<<<<<< HEAD
-                .tx(ctx, msg)
+                .msg(ctx, msg)
                 .inspect_err(|_| ctx.multi_store_mut().clear_cache())
-                .map_err(|e| RunTxError::Custom(e.to_string()))?;
-=======
-                .msg(ctx, msg)
-                .inspect_err(|_| ctx.multi_store_mut().caches_clear())? // This may be ignored as `CacheKind` MS gets dropped at end of `run_tx`, but I want to be 100% sure
->>>>>>> f64cdb0e
+                ?;
         }
 
         let events = ctx.events_drain();
@@ -74,13 +63,8 @@
         match handler.run_ante_checks(ctx, tx_with_raw) {
             Ok(_) => Ok(()),
             Err(e) => {
-<<<<<<< HEAD
                 ctx.multi_store_mut().clear_cache();
-                Err(RunTxError::Custom(e.to_string()))
-=======
-                ctx.multi_store_mut().caches_clear();
                 Err(e.into())
->>>>>>> f64cdb0e
             }
         }
     }
