--- conflicted
+++ resolved
@@ -46,10 +46,7 @@
     #[error("Block height must be greater than or equal to zero")]
     InvalidHeight,
     #[error(transparent)]
-<<<<<<< HEAD
     Store(#[from] kv::error::KVStoreError),
-=======
-    Store(#[from] kv_store::error::KVStoreError),
     #[error("error decoding query: {0}")]
     Proto(String),
     #[error("TODO: {0}")]
@@ -79,5 +76,4 @@
     Empty,
     #[error("{0}")]
     Validation(String),
->>>>>>> f64cdb0e
 }