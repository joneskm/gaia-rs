--- conflicted
+++ resolved
@@ -8,11 +8,7 @@
 use tower_http::cors::{Any, CorsLayer};
 
 use crate::{
-<<<<<<< HEAD
-    baseapp::{ante::AnteHandlerTrait, BaseApp, Genesis, Handler},
-=======
     baseapp::{ante::AnteHandler, ABCIHandler, BaseApp, Genesis},
->>>>>>> 03733977
     client::rest::handlers::{node_info, staking_params, txs},
     x::params::ParamsSubspaceKey,
 };
