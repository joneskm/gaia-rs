use super::{
    handlers::{node::ABCIHandler, AuxHandler},
    ApplicationInfo,
};
use crate::{
<<<<<<< HEAD
    baseapp::genesis::Genesis,
    commands::node::{genesis::genesis_account_add, init::init, run::run, AppCommands},
    params::ParamsSubspaceKey,
};
use crate::{
    config::{ApplicationConfig, Config},
    rest::RestState,
    types::tx::TxMessage,
=======
    commands::node::{
        genesis::genesis_account_add,
        init::init,
        run::{run, RouterBuilder},
        AppCommands,
    },
    params::Keeper as ParamsKeeper,
};
use crate::{
    config::{ApplicationConfig, Config},
    params::ParamsSubspaceKey,
>>>>>>> 5db8c99d
};

/// A Gears application.
pub trait Node:
    AuxHandler
    + RouterBuilder<<Self::Handler as ABCIHandler>::QReq, <Self::Handler as ABCIHandler>::QRes>
{
    type ParamsSubspaceKey: ParamsSubspaceKey;
    type Handler: ABCIHandler;
    type ApplicationConfig: ApplicationConfig;
}

pub struct NodeApplication<'a, Core: Node> {
    core: Core,
    abci_handler_builder: &'a dyn Fn(Config<Core::ApplicationConfig>) -> Core::Handler,

    params_store_key: <<Core as Node>::Handler as ABCIHandler>::StoreKey,
    params_subspace_key: Core::ParamsSubspaceKey,
}

impl<'a, Core: Node> NodeApplication<'a, Core> {
    pub fn new(
        core: Core,
        abci_handler_builder: &'a dyn Fn(Config<Core::ApplicationConfig>) -> Core::Handler,
        params_store_key: <<Core as Node>::Handler as ABCIHandler>::StoreKey,
        params_subspace_key: Core::ParamsSubspaceKey,
    ) -> Self {
        Self {
            core,
            abci_handler_builder,
            params_store_key,
            params_subspace_key,
        }
    }

    /// Runs the command passed on the command line.
    pub fn execute<AI: ApplicationInfo>(
        self,
        command: AppCommands<Core::AuxCommands>,
    ) -> anyhow::Result<()> {
        match command {
            AppCommands::Init(cmd) => init::<_, Core::ApplicationConfig>(
                cmd,
                &<<Core as Node>::Handler as ABCIHandler>::Genesis::default(),
            )?,
            AppCommands::Run(cmd) => run::<_, _, _, AI, _>(
                cmd,
                self.params_store_key,
                self.params_subspace_key,
                self.abci_handler_builder,
                self.core,
            )?,
            AppCommands::GenesisAdd(cmd) => {
                genesis_account_add::<<<Core as Node>::Handler as ABCIHandler>::Genesis>(cmd)?
            }
            AppCommands::Aux(cmd) => {
                let cmd = self.core.prepare_aux(cmd)?;
                self.core.handle_aux(cmd)?;
            }
        };

        Ok(())
    }
}<|MERGE_RESOLUTION|>--- conflicted
+++ resolved
@@ -3,28 +3,16 @@
     ApplicationInfo,
 };
 use crate::{
-<<<<<<< HEAD
-    baseapp::genesis::Genesis,
-    commands::node::{genesis::genesis_account_add, init::init, run::run, AppCommands},
-    params::ParamsSubspaceKey,
-};
-use crate::{
-    config::{ApplicationConfig, Config},
-    rest::RestState,
-    types::tx::TxMessage,
-=======
     commands::node::{
         genesis::genesis_account_add,
         init::init,
         run::{run, RouterBuilder},
         AppCommands,
     },
-    params::Keeper as ParamsKeeper,
 };
 use crate::{
     config::{ApplicationConfig, Config},
     params::ParamsSubspaceKey,
->>>>>>> 5db8c99d
 };
 
 /// A Gears application.
