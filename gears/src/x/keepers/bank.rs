--- conflicted
+++ resolved
@@ -47,19 +47,18 @@
         amount: UnsignedCoins,
     ) -> Result<(), BankKeeperError>;
 
-<<<<<<< HEAD
     fn send_coins_from_account_to_account<DB: Database, CTX: TransactionalContext<DB, SK>>(
         &self,
         ctx: &mut CTX,
         msg: &MsgSend,
-=======
+    ) -> Result<(), BankKeeperError>;
+
     fn send_coins_from_module_to_module<DB: Database, CTX: TransactionalContext<DB, SK>>(
         &self,
         ctx: &mut CTX,
         sender_pool: &M,
         recepient_pool: &M,
         amount: UnsignedCoins,
->>>>>>> 92fa3162
     ) -> Result<(), BankKeeperError>;
 
     fn denom_metadata<DB: Database, CTX: QueryableContext<DB, SK>>(
