--- conflicted
+++ resolved
@@ -1,8 +1,4 @@
-<<<<<<< HEAD
-pub mod gov;
-pub mod staking;
-=======
->>>>>>> 15271505
 pub mod auth;
 pub mod bank;
+pub mod gov;
 pub mod staking;