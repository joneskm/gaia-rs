--- conflicted
+++ resolved
@@ -24,12 +24,7 @@
 /// This value is constant as this should not change without a hard fork.
 /// For Tendermint this should be set to 1 block, for more details see:
 /// https://tendermint.com/docs/spec/abci/apps.html#endblock
-<<<<<<< HEAD
-// TODO: may it be u32?
-pub const VALIDATOR_UPDATE_DELAY: i64 = 1;
-=======
 pub const VALIDATOR_UPDATE_DELAY: u32 = 1;
->>>>>>> e324c100
 
 /// Staking keeper which used in gov xmod
 pub trait GovStakingKeeper<SK: StoreKey, M: Module>: Clone + Send + Sync + 'static {
