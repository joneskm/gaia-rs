--- conflicted
+++ resolved
@@ -9,11 +9,8 @@
 use tendermint::types::{chain_id::ChainId, proto::event::Event, time::Timestamp};
 
 use crate::{
-<<<<<<< HEAD
+    baseapp::options::NodeOptions,
     baseapp::ConsensusParams,
-=======
-    baseapp::options::NodeOptions,
->>>>>>> c9ce3b48
     types::{
         gas::{
             kind::{BlockKind, TxKind},
@@ -33,12 +30,9 @@
     pub(crate) height: u64,
     pub(crate) header: Header,
     pub(crate) block_gas_meter: &'a mut GasMeter<BlockKind>,
-<<<<<<< HEAD
     pub(crate) consensus_params: ConsensusParams,
-=======
     multi_store: &'a mut MultiBank<DB, SK, TransactionStore>,
     is_check: bool,
->>>>>>> c9ce3b48
 }
 
 impl<'a, DB, SK> TxContext<'a, DB, SK> {
@@ -59,12 +53,9 @@
             header,
             gas_meter,
             block_gas_meter,
-<<<<<<< HEAD
             consensus_params,
-=======
             is_check,
             options,
->>>>>>> c9ce3b48
         }
     }
 
@@ -77,10 +68,6 @@
         MultiStoreMut::from(&mut *self.multi_store)
     }
 
-    pub fn height(&self) -> u64 {
-        self.height
-    }
-
     pub fn chain_id(&self) -> &ChainId {
         &self.header.chain_id
     }
@@ -91,20 +78,23 @@
         self.multi_store.commit()
     }
 
-<<<<<<< HEAD
     pub fn consensus_params(&self) -> &ConsensusParams {
         &self.consensus_params
-=======
+    }
+
     #[inline]
     pub fn is_check(&self) -> bool {
         self.is_check
->>>>>>> c9ce3b48
     }
 }
 
 impl<DB: Database, SK: StoreKey> QueryableContext<DB, SK> for TxContext<'_, DB, SK> {
     fn kv_store(&self, store_key: &SK) -> KVStore<'_, PrefixDB<DB>> {
         self.multi_store.kv_store(store_key).into()
+    }
+
+    fn height(&self) -> u64 {
+        self.height
     }
 }
 
