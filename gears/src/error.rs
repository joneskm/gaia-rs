use std::fmt::{Display, Formatter, Result};

#[derive(Debug, PartialEq)]
pub enum AppError {
    Bech32(bech32::Error),
    InvalidRequest(String),
    Send(String),
    AccountNotFound,
    TxParseError(String),
    Coins(String),
    TxValidation(String),
    Timeout { timeout: u64, current: u64 },
    Memo(u64),
    InvalidPublicKey,
    Tree(trees::Error),
    IBC(String),
    Genesis(String),
}

impl Display for AppError {
    fn fmt(&self, f: &mut Formatter<'_>) -> Result {
        match self {
            AppError::Bech32(err) => err.fmt(f),
            AppError::InvalidRequest(msg) => write!(f, "invalid request: {}", msg),
            AppError::Send(msg) => write!(f, "send error: {}", msg),
            AppError::AccountNotFound => write!(f, "account does not exist"),
            AppError::TxParseError(msg) => write!(f, "tx parse error: {}", msg),
            AppError::Coins(msg) => write!(f, "invalid coins: {}", msg),
            AppError::TxValidation(msg) => write!(f, "invalid transaction: {}", msg),
            AppError::Timeout { timeout, current } => write!(
                f,
                "tx has timed out; timeout height: {}, current height: {}",
                timeout, current
            ),
            AppError::Memo(length) => write!(f, "memo is too long, max length is {}", length),
            AppError::InvalidPublicKey => write!(f, "public key is invalid"),
            AppError::Tree(err) => err.fmt(f),
            AppError::IBC(msg) => write!(f, "ibc routing error: {}", msg),
            AppError::Genesis(msg) => write!(f, "{}", msg),
        }
    }
}

impl AppError {
    pub fn code(&self) -> u32 {
        1
    }
}

impl std::error::Error for AppError {}

impl From<bech32::Error> for AppError {
    fn from(err: bech32::Error) -> AppError {
        AppError::Bech32(err)
    }
}

impl From<trees::Error> for AppError {
    fn from(err: trees::Error) -> AppError {
        AppError::Tree(err)
    }
}

<<<<<<< HEAD
impl From<proto_messages::cosmos::ibc::Error> for AppError {
    fn from(err: proto_messages::cosmos::ibc::Error) -> AppError {
=======
impl From<proto_messages::Error> for AppError {
    fn from(err: proto_messages::Error) -> AppError {
>>>>>>> e130b212
        AppError::InvalidRequest(err.to_string())
    }
}

impl From<tendermint::proto::Error> for AppError {
    fn from(value: tendermint::proto::Error) -> Self {
        AppError::InvalidRequest(value.to_string())
    }
}<|MERGE_RESOLUTION|>--- conflicted
+++ resolved
@@ -61,13 +61,8 @@
     }
 }
 
-<<<<<<< HEAD
-impl From<proto_messages::cosmos::ibc::Error> for AppError {
-    fn from(err: proto_messages::cosmos::ibc::Error) -> AppError {
-=======
 impl From<proto_messages::Error> for AppError {
     fn from(err: proto_messages::Error) -> AppError {
->>>>>>> e130b212
         AppError::InvalidRequest(err.to_string())
     }
 }
