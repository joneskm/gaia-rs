[package]
edition = "2021"
name = "gears"
version = "0.1.0"

[lints]
workspace = true

[dependencies]
#local
<<<<<<< HEAD
tendermint = { path = "../tendermint", features = ["rpc", "abci", "proto"] }
proto-messages = { path = "../proto-messages" }
proto-types = { path = "../proto-types" }
keyring = { path = "../keyring" }
database = { path = "../database" }
store_crate = { path = "../store", package = "store" }
trees = { path = "../trees" }
=======
tendermint = {path = "../tendermint"}
core-types = {path = "../core-types"}
keyring = {path = "../keyring"}
store_crate = {path = "../store", package = "store"}
>>>>>>> 76ca8885

#newtypes
secp256k1 = { workspace = true, features = ["hashes"] }
bytes = { workspace = true }
url = { workspace = true }
nutype = { workspace = true, features = ["serde"]}
num-format = { workspace = true, features = ["with-num-bigint"] }
num-bigint = { workspace = true }
cosmwasm-std = "2.0.0"

#utils
anyhow = { workspace = true }
thiserror = { workspace = true }
tracing = { workspace = true }
tracing-subscriber = { workspace = true }
integer-encoding = { workspace = true }
sha2 = { workspace = true }
regex = { workspace = true }

#serialization
prost = { workspace = true }
bech32 = { workspace = true }
hex = { workspace = true }
serde = { workspace = true, default-features = false }
serde-aux = { workspace = true }
serde_json = { workspace = true }
serde_with = { workspace = true }
toml = { workspace = true }
ciborium = { workspace = true }

#other
dirs = { workspace = true }
bip32 = { workspace = true }
handlebars = { workspace = true }
human-panic = "1.1.4"
strum = { workspace = true }
text_io = "0.1.12"
tokio = { workspace = true, features = [ "rt", "rt-multi-thread"] }
derive_builder = { workspace = true }
ledger-cosmos = { git = "https://github.com/rumos-io/ledger-cosmos-rs" }

# networking
axum = { workspace = true }
tower-http = { workspace = true, features = ["cors"] }

#cli
clap = { workspace = true, optional = true }
clap_complete = { workspace = true, optional = true }

# crypto
k256 = { workspace = true, features = ["ecdsa", "ecdsa-core", "pkcs8", "pem"] }
pkcs8 = { workspace = true, features = ["pem", "alloc", "std", "encryption"]}
ripemd = { workspace = true }
data-encoding = { workspace = true }

# test utils
run_script = { workspace = true, optional = true }
assert_fs = { workspace = true, optional = true }
dircpy = { workspace = true, optional = true }

[dev-dependencies]

[features]
<<<<<<< HEAD
default = ["cli"]
cli = ["dep:clap", "dep:clap_complete"]
=======
default = [ "cli", "export", "xmods" ]
export = []
xmods = []
utils = [ "dep:run_script", "dep:assert_fs", "dep:dircpy" ]
cli = [ "dep:clap", "dep:clap_complete", ]
>>>>>>> 76ca8885
<|MERGE_RESOLUTION|>--- conflicted
+++ resolved
@@ -7,27 +7,19 @@
 workspace = true
 
 [dependencies]
-#local
-<<<<<<< HEAD
-tendermint = { path = "../tendermint", features = ["rpc", "abci", "proto"] }
-proto-messages = { path = "../proto-messages" }
-proto-types = { path = "../proto-types" }
+
+
+#newtypesproto-messages = { path = "../proto-messages" }
 keyring = { path = "../keyring" }
 database = { path = "../database" }
 store_crate = { path = "../store", package = "store" }
 trees = { path = "../trees" }
-=======
-tendermint = {path = "../tendermint"}
-core-types = {path = "../core-types"}
-keyring = {path = "../keyring"}
-store_crate = {path = "../store", package = "store"}
->>>>>>> 76ca8885
-
-#newtypes
+tendermint = { path = "../tendermint" }
+core-types = { path = "../core-types" }
 secp256k1 = { workspace = true, features = ["hashes"] }
 bytes = { workspace = true }
 url = { workspace = true }
-nutype = { workspace = true, features = ["serde"]}
+nutype = { workspace = true, features = ["serde"] }
 num-format = { workspace = true, features = ["with-num-bigint"] }
 num-bigint = { workspace = true }
 cosmwasm-std = "2.0.0"
@@ -59,7 +51,7 @@
 human-panic = "1.1.4"
 strum = { workspace = true }
 text_io = "0.1.12"
-tokio = { workspace = true, features = [ "rt", "rt-multi-thread"] }
+tokio = { workspace = true, features = ["rt", "rt-multi-thread"] }
 derive_builder = { workspace = true }
 ledger-cosmos = { git = "https://github.com/rumos-io/ledger-cosmos-rs" }
 
@@ -73,7 +65,7 @@
 
 # crypto
 k256 = { workspace = true, features = ["ecdsa", "ecdsa-core", "pkcs8", "pem"] }
-pkcs8 = { workspace = true, features = ["pem", "alloc", "std", "encryption"]}
+pkcs8 = { workspace = true, features = ["pem", "alloc", "std", "encryption"] }
 ripemd = { workspace = true }
 data-encoding = { workspace = true }
 
@@ -85,13 +77,8 @@
 [dev-dependencies]
 
 [features]
-<<<<<<< HEAD
-default = ["cli"]
-cli = ["dep:clap", "dep:clap_complete"]
-=======
-default = [ "cli", "export", "xmods" ]
+default = ["cli", "export", "xmods"]
 export = []
 xmods = []
-utils = [ "dep:run_script", "dep:assert_fs", "dep:dircpy" ]
-cli = [ "dep:clap", "dep:clap_complete", ]
->>>>>>> 76ca8885
+utils = ["dep:run_script", "dep:assert_fs", "dep:dircpy"]
+cli = ["dep:clap", "dep:clap_complete"]