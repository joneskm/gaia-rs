--- conflicted
+++ resolved
@@ -7,17 +7,15 @@
 workspace = true
 
 [dependencies]
-
+#local
+tendermint = {path = "../tendermint"}
+core-types = {path = "../core-types"}
+keyring = {path = "../keyring"}
+store_crate = {path = "../store", package = "store"}
 
 #newtypes
 # vec1 = "1.12.0"
-keyring = { path = "../keyring" }
-database = { path = "../database" }
-store_crate = { path = "../store", package = "store" }
-trees = { path = "../trees" }
-tendermint = { path = "../tendermint" }
-core-types = { path = "../core-types" }
-secp256k1 = { workspace = true, features = ["hashes"] }
+secp256k1 = { workspace = true, features = ["hashes"]}
 bytes = { workspace = true }
 url = { workspace = true }
 nutype = { workspace = true, features = ["serde"] }
@@ -53,14 +51,9 @@
 human-panic = "1.1.4"
 strum = { workspace = true }
 text_io = "0.1.12"
-<<<<<<< HEAD
-tokio = { workspace = true, features = [ "rt", "rt-multi-thread"] }
+tokio = { workspace = true, features = ["rt", "rt-multi-thread"] }
+ledger-cosmos = { git = "https://github.com/rumos-io/ledger-cosmos-rs" }
 former = { workspace = true }
-=======
-tokio = { workspace = true, features = ["rt", "rt-multi-thread"] }
-derive_builder = { workspace = true }
-ledger-cosmos = { git = "https://github.com/rumos-io/ledger-cosmos-rs" }
->>>>>>> cd33bcee
 
 # networking
 axum = { workspace = true }
