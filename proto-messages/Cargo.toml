[package]
edition = "2021"
name = "proto-messages"
version = "0.1.0"

[dependencies]
base64 = "0.21.0"
base64-serde = "0.7.0"
cosmwasm-std = "1.1.5"
ibc-proto = {workspace = true}
prost = "0.11.8"
proto-types = {path = "../proto-types"}
ripemd = "0.1.3"
secp256k1 = {workspace = true}
serde = {version = "1.0", default-features = false}
serde-aux = "4.2.0"
serde_with = "3.0.0"
<<<<<<< HEAD
secp256k1 = { version = "0.25.0", features = ["bitcoin-hashes"] }
nutype = { version = "0.3.1" , features = [ "serde"]}
byteorder = "1.5.0"
micromarshal = "0.4.1"
ciborium = "0.2.1"
=======
sha2 = "0.10.6"
tendermint-informal = {package = "tendermint", git = "https://github.com/joneskm/tendermint-rs"}
thiserror = "1.0.13"
>>>>>>> f759c020

[dev-dependencies]
hex = "0.4.3"
serde_json = "1.0.93"
data-encoding = "2.4.0"<|MERGE_RESOLUTION|>--- conflicted
+++ resolved
@@ -15,17 +15,14 @@
 serde = {version = "1.0", default-features = false}
 serde-aux = "4.2.0"
 serde_with = "3.0.0"
-<<<<<<< HEAD
+sha2 = "0.10.6"
+tendermint-informal = {package = "tendermint", git = "https://github.com/joneskm/tendermint-rs"}
+thiserror = "1.0.13"
 secp256k1 = { version = "0.25.0", features = ["bitcoin-hashes"] }
 nutype = { version = "0.3.1" , features = [ "serde"]}
 byteorder = "1.5.0"
 micromarshal = "0.4.1"
 ciborium = "0.2.1"
-=======
-sha2 = "0.10.6"
-tendermint-informal = {package = "tendermint", git = "https://github.com/joneskm/tendermint-rs"}
-thiserror = "1.0.13"
->>>>>>> f759c020
 
 [dev-dependencies]
 hex = "0.4.3"
