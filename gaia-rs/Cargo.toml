--- conflicted
+++ resolved
@@ -6,33 +6,29 @@
 [dependencies]
 
 #local
-tendermint = {path = "../tendermint"}
 auth = {path = "../x/auth"}
 bank = {path = "../x/bank"}
 database = {path = "../database"}
 gears = {path = "../gears"}
-<<<<<<< HEAD
 gears-derive = {path = "../gears-derive"}
-ibc-proto = {workspace = true}
-=======
->>>>>>> c9e1c014
 proto-messages = {path = "../proto-messages"}
 proto-types = {path = "../proto-types"}
 store = {path = "../store"}
+tendermint = {path = "../tendermint"}
 
 #newtypes
-bytes = { workspace = true }
+bytes = {workspace = true}
 
 #utils 
-anyhow = { workspace = true }
+anyhow = {workspace = true}
 clap = {version = "4.2.2", features = ["derive"]}
-strum = { version = "0.25", features = ["derive"] }
+strum = {version = "0.25", features = ["derive"]}
 
 #serialization
 serde = {version = "1.0", default-features = false}
 
 #other
+axum = {workspace = true}
 cosmwasm-std = "1.1.5"
-axum = { workspace = true }
 
 [dev-dependencies]