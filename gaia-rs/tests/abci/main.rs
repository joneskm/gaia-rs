use gaia_rs::abci_handler::GaiaABCIHandler;
use gaia_rs::config::AppConfig;
use gaia_rs::genesis::GenesisState;
use gaia_rs::store_keys::GaiaParamsStoreKey;
use gaia_rs::GaiaApplication;
use gears::baseapp::genesis::Genesis;
use gears::baseapp::options::NodeOptions;
use gears::baseapp::BaseApp;
use gears::config::Config;
use gears::crypto::keys::ReadAccAddress;
use gears::store::database::MemDB;
use gears::tendermint::types::chain_id::ChainId;
use gears::tendermint::types::proto::consensus::ConsensusParams;
use gears::tendermint::types::proto::validator::{ValidatorUpdate, VotingPower};
use gears::tendermint::types::time::timestamp::Timestamp;
use gears::utils::node::{InitState, MockNode, User};
use keyring::key::pair::KeyPair;
use std::fs;
use std::path::Path;

mod scenario_1;
mod scenario_2;
#[cfg(test)]
mod two_tx;

<<<<<<< HEAD
struct User {
    key_pair: KeyPair,
    account_number: u64,
}

impl User {
    pub fn address(&self) -> AccAddress {
        self.key_pair.get_address()
    }

    pub fn user_0(account_number: u64) -> Self {
        let mnemonic = "race draft rival universe maid cheese steel logic crowd fork comic easy truth drift tomorrow eye buddy head time cash swing swift midnight borrow";
        let mnemonic = bip32::Mnemonic::new(mnemonic, bip32::Language::English).unwrap();
        let key_pair = KeyPair::from_mnemonic(&mnemonic);

        User {
            key_pair,
            account_number,
        }
    }

    pub fn user_1(account_number: u64) -> Self {
        let mnemonic = "unfair live spike near cushion blanket club salad poet cigar venue above north speak harbor salute curve tail appear obvious month end boss priority";
        let mnemonic = bip32::Mnemonic::new(mnemonic, bip32::Language::English).unwrap();
        let key_pair = KeyPair::from_mnemonic(&mnemonic);

        User {
            key_pair,
            account_number,
        }
    }
}

=======
>>>>>>> d7dc048d
fn setup_mock_node(
    genesis_path: Option<impl AsRef<Path>>,
) -> (
    MockNode<BaseApp<MemDB, GaiaParamsStoreKey, GaiaABCIHandler, GaiaApplication>, GenesisState>,
    User,
) {
    let db = MemDB::new();
    let node_options = NodeOptions::default();
    let config: Config<AppConfig> = Config::default();
    let app: BaseApp<MemDB, GaiaParamsStoreKey, GaiaABCIHandler, GaiaApplication> = BaseApp::new(
        db,
        GaiaParamsStoreKey::BaseApp,
        GaiaABCIHandler::new(config),
        node_options,
    );
    let chain_id = ChainId::default();

    let mnemonic = "race draft rival universe maid cheese steel logic crowd fork comic easy truth drift tomorrow eye buddy head time cash swing swift midnight borrow";
    let mnemonic = bip32::Mnemonic::new(mnemonic, bip32::Language::English).unwrap();
    let key_pair = KeyPair::from_mnemonic(&mnemonic);
    let address = key_pair.get_address();
    let consensus_key = gears::tendermint::crypto::new_private_key();

    let genesis = if let Some(path) = genesis_path {
        let genesis_state = fs::read_to_string(path.as_ref()).unwrap();
        serde_json::from_str(&genesis_state).unwrap()
    } else {
        let mut genesis = GenesisState::default();
        genesis
            .add_genesis_account(
                address.clone(),
                "34uatom".parse().expect("hard coded coin is valid"),
            )
            .expect("won't fail since there's no existing account");
        genesis
    };

    let init_state = InitState {
        time: Timestamp::UNIX_EPOCH,
        chain_id: chain_id.clone(),
        consensus_params: ConsensusParams::default(),
        validators: vec![ValidatorUpdate {
            pub_key: consensus_key
                .try_into()
                .expect("ed25519 key conversion is supported"),
            power: VotingPower::new(10).expect("hardcoded power is less the max voting power"),
        }],
        app_genesis: genesis,
        initial_height: 1,
    };

    (
        MockNode::new(app, init_state),
        User {
            key_pair,
            account_number: 2,
        },
    )
}<|MERGE_RESOLUTION|>--- conflicted
+++ resolved
@@ -23,42 +23,29 @@
 #[cfg(test)]
 mod two_tx;
 
-<<<<<<< HEAD
-struct User {
-    key_pair: KeyPair,
-    account_number: u64,
-}
+pub fn user_0(account_number: u64) -> User {
+    let mnemonic = "race draft rival universe maid cheese steel logic crowd fork comic easy truth drift tomorrow eye buddy head time cash swing swift midnight borrow";
+    let mnemonic = bip32::Mnemonic::new(mnemonic, bip32::Language::English).unwrap();
+    let key_pair = KeyPair::from_mnemonic(&mnemonic);
 
-impl User {
-    pub fn address(&self) -> AccAddress {
-        self.key_pair.get_address()
-    }
-
-    pub fn user_0(account_number: u64) -> Self {
-        let mnemonic = "race draft rival universe maid cheese steel logic crowd fork comic easy truth drift tomorrow eye buddy head time cash swing swift midnight borrow";
-        let mnemonic = bip32::Mnemonic::new(mnemonic, bip32::Language::English).unwrap();
-        let key_pair = KeyPair::from_mnemonic(&mnemonic);
-
-        User {
-            key_pair,
-            account_number,
-        }
-    }
-
-    pub fn user_1(account_number: u64) -> Self {
-        let mnemonic = "unfair live spike near cushion blanket club salad poet cigar venue above north speak harbor salute curve tail appear obvious month end boss priority";
-        let mnemonic = bip32::Mnemonic::new(mnemonic, bip32::Language::English).unwrap();
-        let key_pair = KeyPair::from_mnemonic(&mnemonic);
-
-        User {
-            key_pair,
-            account_number,
-        }
+    User {
+        key_pair,
+        account_number,
     }
 }
 
-=======
->>>>>>> d7dc048d
+pub fn user_1(account_number: u64) -> User {
+    let mnemonic = "unfair live spike near cushion blanket club salad poet cigar venue above north speak harbor salute curve tail appear obvious month end boss priority";
+    let mnemonic = bip32::Mnemonic::new(mnemonic, bip32::Language::English).unwrap();
+    let key_pair = KeyPair::from_mnemonic(&mnemonic);
+
+    User {
+        key_pair,
+        account_number,
+    }
+}
+//}
+
 fn setup_mock_node(
     genesis_path: Option<impl AsRef<Path>>,
 ) -> (
