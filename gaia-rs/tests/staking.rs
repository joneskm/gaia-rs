--- conflicted
+++ resolved
@@ -14,23 +14,8 @@
         uint::Uint256,
     },
 };
-<<<<<<< HEAD
-use staking::{
-    cli::{
-        query::{
-            DelegationCommand, RedelegationCommand, StakingCommands as QueryStakingCommands,
-            StakingQueryCli, ValidatorCommand,
-        },
-        tx::{CreateValidatorCli, StakingCommands, StakingTxCli},
-    },
-    DelegationResponse, Description, IbcV046Validator,
-};
-use std::{path::PathBuf, str::FromStr};
-use utilities::{acc_address, default_coin, ACC_ADDRESS};
-=======
 use staking::cli::tx::{StakingCommands, StakingTxCli};
 use utilities::GaiaNode;
->>>>>>> bd0e8b07
 
 #[path = "./utilities.rs"]
 mod utilities;
@@ -249,119 +234,6 @@
     assert!(check_tx.code.is_ok());
     assert!(deliver_tx.code.is_err());
     assert!(deliver_tx.log.contains("invalid shares amount"));
-<<<<<<< HEAD
-    Ok(())
-}
-
-#[test]
-#[ignore = "rust usually run test in || while this tests be started ony by one"]
-fn query_validator() -> anyhow::Result<()> {
-    let (tendermint, _server_thread) =
-        run_gaia_and_tendermint([(acc_address(), default_coin(200_000_000_u32))])?;
-    create_validator_tx(tendermint.1.to_path_buf())?;
-
-    let query = ValidatorCommand {
-        address: ValAddress::from_bech32("cosmosvaloper1syavy2npfyt9tcncdtsdzf7kny9lh777yfrfs4")?,
-    };
-    let command = GaiaQueryCommands::Staking(StakingQueryCli {
-        command: QueryStakingCommands::Validator(query),
-    });
-    let IbcV046Validator {
-        operator_address,
-        delegator_shares,
-        description,
-        consensus_pubkey,
-        jailed,
-        tokens,
-        unbonding_height: _,
-        unbonding_time: _,
-        commission,
-        min_self_delegation,
-        status,
-        unbonding_on_hold_ref_count: _,
-        unbonding_ids: _,
-        validator_bond_shares: _,
-        liquid_shares: _,
-    } = match run_query_local(command)? {
-        GaiaQueryResponse::Staking(staking::cli::query::StakingQueryResponse::Validator(
-            staking::QueryValidatorResponse { validator: Some(v) },
-        )) => v,
-        _ => unreachable!(),
-    };
-
-    assert_eq!(
-        operator_address,
-        ValAddress::from_bech32("cosmosvaloper1syavy2npfyt9tcncdtsdzf7kny9lh777yfrfs4")
-            .expect("hardcoded is valid")
-    );
-    assert_eq!(
-        delegator_shares,
-        Decimal256::from_atomics(100u64, 0).expect("hardcoded is valid")
-    );
-    assert_eq!(
-        description,
-        Description {
-            moniker: "test".into(),
-            ..Default::default()
-        }
-    );
-    assert_eq!(consensus_pubkey, serde_json::from_str("{\"type\":\"tendermint/PubKeyEd25519\",\"value\":\"+uo5x4+nFiCBt2MuhVwT5XeMfj6ttkjY/JC6WyHb+rE=\"}").expect("hardcoded is valid"));
-    assert!(!jailed);
-    assert_eq!(tokens, Uint256::from(100u64));
-    assert_eq!(
-        ibc_proto::cosmos::staking::v1beta1::Commission::from(commission).commission_rates,
-        Some(ibc_proto::cosmos::staking::v1beta1::CommissionRates {
-            rate: 10u64.pow(17).to_string(),
-            max_rate: (2 * 10u64.pow(17)).to_string(),
-            max_change_rate: 10u64.pow(16).to_string(),
-        }),
-    );
-    assert_eq!(min_self_delegation, Uint256::one());
-    assert_eq!(status, BondStatus::Unbonded);
-    Ok(())
-}
-
-#[test]
-#[ignore = "rust usually run test in || while this tests be started ony by one"]
-fn query_delegation() -> anyhow::Result<()> {
-    let (tendermint, _server_thread) =
-        run_gaia_and_tendermint([(acc_address(), default_coin(200_000_000_u32))])?;
-
-    // function performs two self delegations:
-    // first is a transaction with creation of a validator: amount 100 uatoms
-    // second is delegation of 10 uatoms to self
-    delegate_tx(tendermint.1.to_path_buf())?;
-
-    let delegator_address = AccAddress::from_bech32(ACC_ADDRESS)?;
-    let validator_address =
-        ValAddress::from_bech32("cosmosvaloper1syavy2npfyt9tcncdtsdzf7kny9lh777yfrfs4")?;
-    let query = DelegationCommand {
-        delegator_address: delegator_address.clone(),
-        validator_address: validator_address.clone(),
-    };
-    let command = GaiaQueryCommands::Staking(StakingQueryCli {
-        command: QueryStakingCommands::Delegation(query),
-    });
-
-    let result = run_query_local(command)?;
-    let expected = GaiaQueryResponse::Staking(
-        staking::cli::query::StakingQueryResponse::Delegation(staking::QueryDelegationResponse {
-            delegation_response: Some(DelegationResponse {
-                delegation: Some(staking::Delegation {
-                    delegator_address,
-                    validator_address,
-                    shares: Decimal256::from_atomics(110u64, 0).expect("hardcoded is valid"),
-                }),
-                balance: Some(UnsignedCoin {
-                    denom: "uatom".try_into().expect("hardcoded is valid"),
-                    amount: Uint256::from(110u64),
-                }),
-            }),
-        }),
-    );
-    assert_eq!(result, expected);
-=======
->>>>>>> bd0e8b07
 
     Ok(())
 }
