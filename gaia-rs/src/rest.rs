--- conflicted
+++ resolved
@@ -1,10 +1,6 @@
 use axum::{body::Body, Router};
 use gears::{
-<<<<<<< HEAD
     baseapp::{ante::AnteHandlerTrait, Genesis, Handler},
-=======
-    baseapp::{ante::AnteHandler, ABCIHandler, Genesis},
->>>>>>> 03733977
     client::rest::RestState,
     x::params::ParamsSubspaceKey,
 };
