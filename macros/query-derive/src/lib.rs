#![cfg(not(doctest))]
#![doc = include_str!(concat!(env!("CARGO_MANIFEST_DIR"),"/","Readme.md"))]

use darling::{util::Flag, FromDeriveInput, FromMeta};
use proc_macro::TokenStream;
use syn::parse_macro_input;

use quote::quote;
use syn::DeriveInput;

#[derive(FromMeta, Default)]
#[darling(and_then = Self::not_both)]
struct RequestOrResponse {
    request: Flag,
    response: Flag,
}

impl RequestOrResponse {
    fn not_both(self) -> darling::Result<Self> {
        match (self.request.is_present(), self.response.is_present()) {
            (true, true) => Err(
                darling::Error::custom("Cannot set `request` and `response`")
                    .with_span(&self.response.span()),
            ),
            _ => Ok(self),
        }
    }
}
enum Kind {
    Request,
    Response,
}

#[derive(FromDeriveInput, Default)]
#[darling(default, attributes(query), forward_attrs(allow, doc, cfg))]
#[darling(supports(struct_any, enum_tuple, enum_newtype))]
struct QueryAttr {
    #[darling(flatten, default)]
    pub kind: RequestOrResponse,
    pub url: Option<String>,
    #[darling(default)]
    gears: Flag,
}

/// Generates impl for Query trait and add Protobuf.
///
/// _Note_: you still need to implement `From<Self> for Raw` and `TryFrom<Raw> for Self` manually
#[proc_macro_derive(Query, attributes(query))]
pub fn message_derive(input: TokenStream) -> TokenStream {
    expand_macro(parse_macro_input!(input))
        .unwrap_or_else(syn::Error::into_compile_error)
        .into()
}

fn expand_macro(input: DeriveInput) -> syn::Result<proc_macro2::TokenStream> {
    let DeriveInput { ident, data, .. } = &input;
    let QueryAttr { kind, url, gears } = QueryAttr::from_derive_input(&input)?;

    let crate_prefix = match gears.is_present() {
        true => quote! { crate },
        false => quote! { ::gears },
    };

    fn error() -> syn::Result<Kind> {
        Err(syn::Error::new(
            proc_macro2::Span::call_site(),
            "Invalid `kind`. Possible values: request, response".to_string(),
        ))
    }

    let kind = match (kind.request.is_present(), kind.response.is_present()) {
        (true, true) => unreachable!("We validated structure for such cases"),
        (true, false) => Kind::Request,
        (false, true) => Kind::Response,
        (false, false) => {
            if ident.to_string().to_lowercase().contains("request") {
                Kind::Request
            } else if ident.to_string().to_lowercase().contains("response") {
                Kind::Response
            } else {
                error()?
            }
        }
    };

    match data {
        syn::Data::Struct(_) => match kind {
            Kind::Request => {
                let url = match url {
                    Some(url) => quote! {
                        impl #ident
                        {
                           pub const QUERY_URL : &'static str = #url;
                        }
                    },
                    None => Err(syn::Error::new(
                        proc_macro2::Span::call_site(),
                        "Request query requires `url` attribute".to_string(),
                    ))?,
                };

                let query_trait = quote! {
                    impl  #crate_prefix ::baseapp::Query for #ident {
                        fn query_url(&self) -> &'static str  {
                            Self::QUERY_URL
                        }

                        fn into_bytes(self) -> ::std::vec::Vec<u8> {
<<<<<<< HEAD
                            ::gears::core::Protobuf::encode_vec(&self)
=======
                            #crate_prefix ::tendermint::types::proto::Protobuf::encode_vec(&self).expect("Should be okay. In future versions of IBC they removed Result")
>>>>>>> f64cdb0e
                        }
                    }
                };

                let gen = quote! {
                    #query_trait

                    #url
                };

                Ok(gen)
            }
            Kind::Response => {
                let url = match url {
                    Some(_) => quote! {
                        impl #ident
                        {
                           pub const QUERY_URL : &'static str = #url;
                        }
                    },
                    None => quote! {},
                };

                let trait_impl = quote! {
                    impl  #crate_prefix ::baseapp::QueryResponse for #ident {
                        fn into_bytes(self) -> std::vec::Vec<u8> {
<<<<<<< HEAD
                            gears::core::Protobuf::encode_vec(&self)
=======
                            #crate_prefix ::tendermint::types::proto::Protobuf::encode_vec(&self).expect("Should be okay. In future versions of IBC they removed Result")
>>>>>>> f64cdb0e
                        }
                    }
                };

                let gen = quote! {

                    #url

                    #trait_impl
                };

                Ok(gen)
            }
        },
        syn::Data::Union(_) => Err(syn::Error::new(
            proc_macro2::Span::call_site(),
            "Query can't be derived for `Union`",
        )),
        // TODO: Support for enums with other enums
        syn::Data::Enum(enum_data) => {
            if url.is_some() {
                Err(syn::Error::new(
                    proc_macro2::Span::call_site(),
                    "Enum couldn't contain `url` attribute".to_string(),
                ))?
            }

            match kind {
                Kind::Request => {
                    let query_url = enum_data.variants.iter().map(|v| v.clone().ident).map(|i| {
                        quote! {
                            Self::#i(q) => q.query_url()
                        }
                    });

                    let into_bytes = enum_data.variants.iter().map(|v| v.clone().ident).map(|i| {
                        quote! {
                            Self::#i(q) => ::gears::core::Protobuf::encode_vec(&q)
                        }
                    });

                    let gen = quote! {
                        impl  #crate_prefix ::baseapp::Query for #ident {
                            fn query_url(&self) -> &'static str  {
                                match self {
                                    #(#query_url),*
                                }
                            }

                            fn into_bytes(self) -> ::std::vec::Vec<u8> {
                                match self {
                                    #(#into_bytes),*
                                }
                            }
                        }
                    };

                    Ok(gen)
                }
                Kind::Response => {
                    let into_bytes = enum_data.variants.iter().map(|v| v.clone().ident).map(|i| {
                        quote! {
                            Self::#i(q) => q.into_bytes()
                        }
                    });

                    let gen = quote! {
                        impl  #crate_prefix ::baseapp::QueryResponse for #ident {
                            fn into_bytes(self) -> std::vec::Vec<u8> {
                                match self {
                                    #(#into_bytes),*
                                }
                            }
                        }
                    };

                    Ok(gen)
                }
            }
        }
    }
}<|MERGE_RESOLUTION|>--- conflicted
+++ resolved
@@ -106,11 +106,7 @@
                         }
 
                         fn into_bytes(self) -> ::std::vec::Vec<u8> {
-<<<<<<< HEAD
-                            ::gears::core::Protobuf::encode_vec(&self)
-=======
-                            #crate_prefix ::tendermint::types::proto::Protobuf::encode_vec(&self).expect("Should be okay. In future versions of IBC they removed Result")
->>>>>>> f64cdb0e
+                            #crate_prefix ::core::Protobuf::encode_vec(&self)
                         }
                     }
                 };
@@ -137,11 +133,7 @@
                 let trait_impl = quote! {
                     impl  #crate_prefix ::baseapp::QueryResponse for #ident {
                         fn into_bytes(self) -> std::vec::Vec<u8> {
-<<<<<<< HEAD
-                            gears::core::Protobuf::encode_vec(&self)
-=======
-                            #crate_prefix ::tendermint::types::proto::Protobuf::encode_vec(&self).expect("Should be okay. In future versions of IBC they removed Result")
->>>>>>> f64cdb0e
+                            #crate_prefix ::core::Protobuf::encode_vec(&self)
                         }
                     }
                 };
@@ -179,7 +171,7 @@
 
                     let into_bytes = enum_data.variants.iter().map(|v| v.clone().ident).map(|i| {
                         quote! {
-                            Self::#i(q) => ::gears::core::Protobuf::encode_vec(&q)
+                            Self::#i(q) =>  #crate_prefix ::core::Protobuf::encode_vec(&q)
                         }
                     });
 
