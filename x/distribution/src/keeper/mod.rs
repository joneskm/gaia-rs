use crate::{
    errors::DistributionError, params::DistributionParamsKeeper, GenesisState,
    ValidatorAccumulatedCommission, ValidatorOutstandingRewards,
};
use anyhow::anyhow;
use gears::extensions::gas::GasResultExt;
pub use gears::{
    context::init::InitContext,
    params::ParamsSubspaceKey,
    store::{database::Database, StoreKey},
    x::{
        keepers::{
            auth::AuthKeeper, staking::SlashingStakingKeeper,
            staking::StakingBankKeeper as BankKeeper,
        },
        module::Module,
        types::validator::StakingValidator,
    },
};
use gears::{
    context::{tx::TxContext, TransactionalContext},
    tendermint::types::proto::event::{Event, EventAttribute},
    types::{
        address::{AccAddress, ConsAddress, ValAddress},
        base::coins::{DecimalCoins, UnsignedCoins},
        store::gas::errors::GasStoreErrors,
    },
    x::keepers::staking::DistributionStakingKeeper,
};
use std::collections::HashMap;

mod allocation;
mod delegation;
mod query;
mod store;
mod tx;
mod validator;

/// Keeper of the slashing store
#[derive(Debug, Clone)]
#[allow(dead_code)]
pub struct Keeper<
    SK: StoreKey,
    PSK: ParamsSubspaceKey,
    AK: AuthKeeper<SK, M>,
    BK: BankKeeper<SK, M>,
    DSK: DistributionStakingKeeper<SK, M>,
    M: Module,
> {
    store_key: SK,
    auth_keeper: AK,
    bank_keeper: BK,
    params_keeper: DistributionParamsKeeper<PSK>,
    staking_keeper: DSK,
    fee_collector_module: M,
    distribution_module: M,
    blocked_addrs: HashMap<String, bool>,
}

impl<
        SK: StoreKey,
        PSK: ParamsSubspaceKey,
        AK: AuthKeeper<SK, M>,
        BK: BankKeeper<SK, M>,
        DSK: DistributionStakingKeeper<SK, M>,
        M: Module,
    > Keeper<SK, PSK, AK, BK, DSK, M>
{
    pub fn new(
        store_key: SK,
        params_subspace_key: PSK,
        auth_keeper: AK,
        bank_keeper: BK,
        staking_keeper: DSK,
        fee_collector_module: M,
        distribution_module: M,
        blocked_addrs: HashMap<String, bool>,
    ) -> Self {
        Self {
            store_key,
            params_keeper: DistributionParamsKeeper {
                params_subspace_key,
            },
            auth_keeper,
            bank_keeper,
            staking_keeper,
            fee_collector_module,
            distribution_module,
            blocked_addrs,
        }
    }

    pub fn init_genesis<DB: Database>(
        &self,
        ctx: &mut InitContext<'_, DB, SK>,
        genesis: GenesisState,
    ) -> anyhow::Result<()> {
        self.set_fee_pool(ctx, &genesis.fee_pool).unwrap_gas();
        self.params_keeper.set(ctx, genesis.params);

        genesis.delegator_withdraw_infos.iter().for_each(|dwi| {
            self.set_delegator_withdraw_addr(ctx, &dwi.delegator_address, &dwi.withdraw_address)
                .unwrap_gas()
        });

        let previous_proposer = if !genesis.previous_proposer.is_empty() {
            ConsAddress::from_bech32(&genesis.previous_proposer)?
        } else {
            todo!("the sdk doesn't have this branch. It may use a default value");
        };

        self.set_previous_proposer_cons_addr(ctx, &previous_proposer);

        let mut module_holdings = vec![];
        for rew in genesis.outstanding_rewards {
            self.set_validator_outstanding_rewards(
                ctx,
                &rew.validator_address,
                &rew.outstanding_rewards,
            )
            .unwrap_gas();
            module_holdings.push(rew.outstanding_rewards.rewards);
        }
        let start = module_holdings[0].clone();
        let module_holdings = module_holdings
            .into_iter()
            .take(1)
            .try_fold(start, |acc, holdings| acc.checked_add(&holdings))?;

        genesis
            .validator_accumulated_commissions
            .iter()
            .for_each(|vac| {
                self.set_validator_accumulated_commission(
                    ctx,
                    &vac.validator_address,
                    &vac.accumulated,
                )
                .unwrap_gas()
            });

        genesis.validator_historical_rewards.iter().for_each(|vhr| {
            self.set_validator_historical_rewards(
                ctx,
                &vhr.validator_address,
                vhr.period,
                &vhr.rewards,
            )
            .unwrap_gas()
        });

        genesis.validator_current_rewards.iter().for_each(|vcr| {
            self.set_validator_current_rewards(ctx, &vcr.validator_address, &vcr.rewards)
                .unwrap_gas()
        });

        genesis.delegator_starting_infos.iter().for_each(|dsi| {
            self.set_delegator_starting_info(
                ctx,
                &dsi.validator_address,
                &dsi.delegator_address,
                &dsi.starting_info,
            )
            .unwrap_gas()
        });

        genesis.validator_slash_events.iter().for_each(|vse| {
            self.set_validator_slash_event(
                ctx,
                &vse.validator_address,
                vse.height,
                vse.period,
                &vse.validator_slash_event,
            )
        });

        let module_holdings = module_holdings.checked_add(&genesis.fee_pool.community_pool)?;
        let (module_holdings_int, _) = module_holdings.truncate_decimal();

        // check if the module account exists

        self.check_set_distribution_account(ctx).unwrap_gas();
        let balances = self
            .bank_keeper
<<<<<<< HEAD
            .balance_all(ctx, self.distribution_module.get_address(), None)
            .unwrap_gas()
            .1;
=======
            .get_all_balances(ctx, self.distribution_module.address())
            .unwrap_gas();
>>>>>>> 7b782124

        if module_holdings_int != Some(UnsignedCoins::new(balances)?) {
            return Err(anyhow!(
                "distribution module balance does not match the module holdings".to_string(),
            ));
        }

        Ok(())
    }

    /// check_set_distribution_account creates module account for current module
    pub fn check_set_distribution_account<DB: Database, CTX: TransactionalContext<DB, SK>>(
        &self,
        ctx: &mut CTX,
    ) -> Result<(), GasStoreErrors> {
        // TODO: here is fallible call with module as self
        self.auth_keeper
            .check_create_new_module_account(ctx, &self.distribution_module)
    }

    /// withdraw rewards from a delegation
    pub fn withdraw_delegation_rewards<DB: Database>(
        &self,
        ctx: &mut TxContext<DB, SK>,
        delegator_address: &AccAddress,
        validator_address: &ValAddress,
    ) -> Result<Option<UnsignedCoins>, DistributionError> {
        let validator = if let Some(val) = self.staking_keeper.validator(ctx, validator_address)? {
            val
        } else {
            return Err(DistributionError::AccountNotFound(
                validator_address.clone().into(),
            ));
        };
        let delegation = if let Some(del) =
            self.staking_keeper
                .delegation(ctx, delegator_address, validator_address)?
        {
            del
        } else {
            return Err(DistributionError::DelegationNotFound(
                delegator_address.clone(),
                validator_address.clone(),
            ));
        };

        // withdraw rewards
        let rewards = self.delegation_withdraw_rewards(ctx, validator, delegation)?;

        // reinitialize the delegation
        self.initialize_delegation(ctx, validator_address, delegator_address)?;
        Ok(rewards)
    }

    /// withdraw validator commission
    pub fn withdraw_validator_commission<DB: Database>(
        &self,
        ctx: &mut TxContext<DB, SK>,
        validator_address: &ValAddress,
    ) -> Result<Option<UnsignedCoins>, DistributionError> {
        // fetch validator accumulated commission
        let accumulated_commission = self
            .validator_accumulated_commission(ctx, validator_address)?
            .ok_or(DistributionError::ValidatorAccumulatedCommissionNotFound(
                validator_address.clone(),
            ))?;
        if accumulated_commission.commission.is_empty() {
            return Err(DistributionError::ValidatorAccumulatedCommissionNotSet(
                validator_address.clone(),
            ));
        }

        let (commission, reminder) = accumulated_commission.commission.truncate_decimal();

        if let Some(rem) = reminder {
            // leave remainder to withdraw later
            self.set_validator_accumulated_commission(
                ctx,
                validator_address,
                &ValidatorAccumulatedCommission { commission: rem },
            )?
        }

        // update outstanding
        let outstanding = self
            .validator_outstanding_rewards(ctx, validator_address)?
            .ok_or(DistributionError::ValidatorOutstandingRewardsNotFound(
                validator_address.clone(),
            ))?;
        let rewards = if let Some(commission) = &commission {
            outstanding
                .rewards
                .checked_sub(&DecimalCoins::try_from(commission.inner().clone())?)?
        } else {
            outstanding.rewards
        };
        self.set_validator_outstanding_rewards(
            ctx,
            validator_address,
            &ValidatorOutstandingRewards { rewards },
        )?;

        if let Some(commission) = &commission {
            let acc_address = AccAddress::from(validator_address.clone());
            let withdraw_address = self
                .delegator_withdraw_addr(ctx, &acc_address)?
                .unwrap_or(acc_address);
            self.bank_keeper.send_coins_from_module_to_account(
                ctx,
                &withdraw_address,
                &self.distribution_module,
                commission.clone(),
            )?;
        }

        ctx.push_event(Event {
            r#type: "withdraw_commission".to_string(),
            attributes: vec![EventAttribute {
                key: "amount".into(),
                // TODO: stringify coins structs
                value: serde_json::to_string(&commission)
                    .expect("serde can't fail")
                    .into(),
                index: false,
            }],
        });

        Ok(commission)
    }

    /// fund_community_pool allows an account to directly fund the community fund pool.
    /// The amount is first added to the distribution module account and then directly
    /// added to the pool. An error is returned if the amount cannot be sent to the
    /// module account.
    pub fn fund_community_pool<DB: Database>(
        &self,
        ctx: &mut TxContext<DB, SK>,
        amount: UnsignedCoins,
        sender: &AccAddress,
    ) -> Result<(), DistributionError> {
        self.bank_keeper.send_coins_from_account_to_module(
            ctx,
            sender.clone(),
            &self.distribution_module,
            amount.clone(),
        )?;
        let mut fee_pool = self.fee_pool(ctx)?.ok_or(DistributionError::FeePoolNone)?;
        fee_pool.community_pool = fee_pool
            .community_pool
            .checked_add(&DecimalCoins::try_from(amount.into_inner())?)?;
        self.set_fee_pool(ctx, &fee_pool)?;
        Ok(())
    }
}<|MERGE_RESOLUTION|>--- conflicted
+++ resolved
@@ -182,14 +182,9 @@
         self.check_set_distribution_account(ctx).unwrap_gas();
         let balances = self
             .bank_keeper
-<<<<<<< HEAD
-            .balance_all(ctx, self.distribution_module.get_address(), None)
+            .balance_all(ctx, self.distribution_module.address(), None)
             .unwrap_gas()
             .1;
-=======
-            .get_all_balances(ctx, self.distribution_module.address())
-            .unwrap_gas();
->>>>>>> 7b782124
 
         if module_holdings_int != Some(UnsignedCoins::new(balances)?) {
             return Err(anyhow!(
