[package]
edition = "2021"
name = "auth"
version = "0.1.0"

[dependencies]
#local
gears = { path = "../../gears", features = ["cli", "export", "xmods", "governance" ] }

#newtypes
bytes = { workspace = true }
<<<<<<< HEAD
num-bigint = { workspace = true }
num-format = { workspace = true, features = ["with-num-bigint"] }
num-traits = { workspace = true }
secp256k1 = { workspace = true, features = ["hashes"] }
ibc-proto = { workspace = true }
=======
ibc-proto = { workspace = true }                                  # TODO: should we import through gears via core-types?
>>>>>>> 59716d9b

#log
tracing = { workspace = true }

#utils
anyhow = { workspace = true }
clap = { workspace = true }
sha2 = { workspace = true }

#serialization
prost = { workspace = true }
serde = { workspace = true, default-features = false }
serde-aux = { workspace = true }

#other
tonic = { workspace = true }

[dev-dependencies]
rand = { workspace = true }
strum = { workspace = true }<|MERGE_RESOLUTION|>--- conflicted
+++ resolved
@@ -9,15 +9,7 @@
 
 #newtypes
 bytes = { workspace = true }
-<<<<<<< HEAD
-num-bigint = { workspace = true }
-num-format = { workspace = true, features = ["with-num-bigint"] }
-num-traits = { workspace = true }
-secp256k1 = { workspace = true, features = ["hashes"] }
-ibc-proto = { workspace = true }
-=======
 ibc-proto = { workspace = true }                                  # TODO: should we import through gears via core-types?
->>>>>>> 59716d9b
 
 #log
 tracing = { workspace = true }
