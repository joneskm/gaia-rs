--- conflicted
+++ resolved
@@ -20,14 +20,11 @@
     pub use ibc_proto::cosmos::auth::v1beta1::QueryParamsResponse;
 }
 
-<<<<<<< HEAD
-=======
 #[derive(Clone, PartialEq, Message, Query, Protobuf)]
 #[query(url = "/cosmos.auth.v1beta1.Query/Params")]
 #[proto(raw = "inner::QueryParamsRequest")]
 pub struct QueryParamsRequest {}
 
->>>>>>> f1889537
 /// QueryAccountResponse is the response type for the Query/Account RPC method.
 #[derive(Clone, PartialEq, Serialize, Deserialize, Debug, Protobuf, Query)]
 #[proto(raw = "inner::QueryAccountResponse")]
@@ -37,99 +34,6 @@
     pub account: Option<Account>,
 }
 
-<<<<<<< HEAD
-impl TryFrom<inner::QueryAccountResponse> for QueryAccountResponse {
-    type Error = CoreError;
-
-    fn try_from(raw: inner::QueryAccountResponse) -> Result<Self, Self::Error> {
-        let account = raw.account.map(|a| a.try_into()).transpose()?;
-        Ok(QueryAccountResponse { account })
-    }
-}
-
-impl From<QueryAccountResponse> for inner::QueryAccountResponse {
-    fn from(query: QueryAccountResponse) -> inner::QueryAccountResponse {
-        Self {
-            account: query.account.map(Into::into),
-        }
-    }
-}
-
-/// QueryAccountsResponse is the response type for the Query/Accounts RPC method.
-#[derive(Clone, PartialEq, Serialize, Deserialize, Debug, Query)]
-#[query(kind = "response", raw = "inner::QueryAccountsResponse")]
-pub struct QueryAccountsResponse {
-    /// accounts are the existing accounts
-    pub accounts: Vec<Account>,
-    /// pagination defines the pagination in the response.
-    pub pagination: Option<PaginationResponse>,
-}
-
-impl TryFrom<inner::QueryAccountsResponse> for QueryAccountsResponse {
-    type Error = CoreError;
-
-    fn try_from(
-        inner::QueryAccountsResponse {
-            accounts,
-            pagination,
-        }: inner::QueryAccountsResponse,
-    ) -> Result<Self, Self::Error> {
-        let mut accounts_res = Vec::with_capacity(accounts.len());
-        for raw in accounts {
-            accounts_res.push(raw.try_into()?);
-        }
-        Ok(QueryAccountsResponse {
-            accounts: accounts_res,
-            pagination: pagination.map(Into::into),
-        })
-    }
-}
-
-impl From<QueryAccountsResponse> for inner::QueryAccountsResponse {
-    fn from(
-        QueryAccountsResponse {
-            accounts,
-            pagination,
-        }: QueryAccountsResponse,
-    ) -> inner::QueryAccountsResponse {
-        Self {
-            accounts: accounts.into_iter().map(Into::into).collect(),
-            pagination: pagination.map(Into::into),
-        }
-    }
-}
-
-/// QueryParamsResponse is the response type for the Query/Params RPC method
-#[derive(Debug, Clone, PartialEq, Deserialize, Serialize, Query)]
-#[query(raw = "inner::QueryParamsResponse")]
-pub struct QueryParamsResponse {
-    pub params: AuthsParams,
-}
-
-impl From<QueryParamsResponse> for inner::QueryParamsResponse {
-    fn from(QueryParamsResponse { params }: QueryParamsResponse) -> Self {
-        Self {
-            params: Some(params.into()),
-        }
-    }
-}
-
-impl TryFrom<inner::QueryParamsResponse> for QueryParamsResponse {
-    type Error = CoreError;
-
-    fn try_from(
-        inner::QueryParamsResponse { params }: inner::QueryParamsResponse,
-    ) -> Result<Self, Self::Error> {
-        Ok(Self {
-            params: params
-                .ok_or(CoreError::MissingField("Missing field 'params'.".into()))?
-                .into(),
-        })
-    }
-}
-
-=======
->>>>>>> f1889537
 /// QueryAccountRequest is the request type for the Query/Account RPC method.
 #[derive(Clone, PartialEq, Debug, Protobuf, Query)]
 #[query(url = "/cosmos.auth.v1beta1.Query/Account")]
@@ -161,21 +65,10 @@
     pub pagination: Option<PaginationResponse>,
 }
 
-<<<<<<< HEAD
-#[derive(Clone, PartialEq, Message, Query)]
-#[query(raw = "QueryParamsRequest", url = "/cosmos.auth.v1beta1.Query/Params")]
-pub struct QueryParamsRequest {}
-
-impl From<inner::QueryParamsRequest> for QueryParamsRequest {
-    fn from(_value: inner::QueryParamsRequest) -> Self {
-        QueryParamsRequest {}
-    }
-=======
 /// QueryParamsResponse is the response type for the Query/Params RPC method
 #[derive(Debug, Clone, PartialEq, Deserialize, Serialize, Query, Protobuf)]
 #[proto(raw = "inner::QueryParamsResponse")]
 pub struct QueryParamsResponse {
     #[proto(optional)]
     pub params: AuthsParams,
->>>>>>> f1889537
 }