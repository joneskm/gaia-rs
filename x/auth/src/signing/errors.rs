--- conflicted
+++ resolved
@@ -8,9 +8,4 @@
     EncodeError,
     #[error("{0}")]
     IoError(#[from] std::io::Error),
-<<<<<<< HEAD
-    #[error("{0}")]
-    ProtoError(#[from] proto_messages::cosmos::ibc::protobuf::Error),
-=======
->>>>>>> e130b212
 }