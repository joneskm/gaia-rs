--- conflicted
+++ resolved
@@ -26,11 +26,6 @@
 thiserror = { workspace = true }
 
 #networking
-<<<<<<< HEAD
-tonic = "0.11.0"
-http = "1.0.0"
-axum = { workspace = true }
-=======
 tonic = { workspace = true }
 http = { workspace = true }
->>>>>>> a80f884f
+axum = { workspace = true }