use crate::VALIDATORS_BY_POWER_INDEX_KEY;
use chrono::Utc;
use gears::{
<<<<<<< HEAD
    core::address::{AccAddress, ValAddress},
    crypto::{keys::ReadAccAddress, public::PublicKey as GearsPublicKey},
    tendermint::types::proto::{crypto::PublicKey, validator::ValidatorUpdate},
    types::{
        base::{coin::Coin, send::SendCoins},
        decimal256::Decimal256,
        uint::Uint256,
    },
=======
    crypto::public::PublicKey,
    tendermint::types::proto::validator::ValidatorUpdate,
    types::{address::ValAddress, base::coin::Coin},
    types::{base::send::SendCoins, decimal256::Decimal256, uint::Uint256},
>>>>>>> dbcd7fac
};
use serde::{Deserialize, Serialize};
use std::fmt::Display;

#[derive(Debug, Clone, PartialEq, Serialize, Deserialize)]
pub struct DvvTriplet {
    pub del_addr: AccAddress,
    pub val_src_addr: ValAddress,
    pub val_dst_addr: ValAddress,
}
impl DvvTriplet {
    pub fn new(del_addr: AccAddress, val_src_addr: ValAddress, val_dst_addr: ValAddress) -> Self {
        Self {
            del_addr,
            val_src_addr,
            val_dst_addr,
        }
    }
}

#[derive(Debug, Clone, PartialEq, Serialize, Deserialize)]
pub struct DvPair {
    pub val_addr: ValAddress,
    pub del_addr: AccAddress,
}
impl DvPair {
    pub fn new(val_addr: ValAddress, del_addr: AccAddress) -> Self {
        Self { val_addr, del_addr }
    }
}

#[derive(Debug, Clone, PartialEq, Serialize, Deserialize)]
pub enum BondStatus {
    Unbonded = 0,
    Unbonding = 1,
    Bonded = 2,
}

impl Display for BondStatus {
    fn fmt(&self, f: &mut std::fmt::Formatter<'_>) -> std::fmt::Result {
        match self {
            BondStatus::Unbonded => write!(f, "Unbonded"),
            BondStatus::Unbonding => write!(f, "Unbonding"),
            BondStatus::Bonded => write!(f, "Bonded"),
        }
    }
}

/// Validator defines a validator, together with the total amount of the
/// Validator's bond shares and their exchange rate to coins. Slashing results in
/// a decrease in the exchange rate, allowing correct calculation of future
/// undelegations without iterating over delegators. When coins are delegated to
/// this validator, the validator is credited with a delegation whose number of
/// bond shares is based on the amount of coins delegated divided by the current
/// exchange rate. Voting power can be calculated as total bonded shares
/// multiplied by exchange rate.
#[derive(Clone, Debug, PartialEq, Serialize, Deserialize)]
pub struct Validator {
    pub operator_address: ValAddress,
    pub delegator_shares: Decimal256,
    /// consensus_pubkey is the consensus public key of the validator, as a Protobuf Any.
    pub consensus_pubkey: PublicKey,
    /// jailed defined whether the validator has been jailed from bonded status or not.
    pub jailed: bool,
    /// tokens define the delegated tokens (incl. self-delegation).
    pub tokens: Coin,
    /// unbonding_height defines, if unbonding, the height at which this validator has begun unbonding.
    pub unbonding_height: i64,
    /// unbonding_time defines, if unbonding, the min time for the validator to complete unbonding.
    pub unbonding_time: chrono::DateTime<Utc>,
    /// commission defines the commission parameters.
    // TODO: original code has complex structure for the field
    pub commission: SendCoins,
    pub min_self_delegation: Uint256,
    pub status: BondStatus,
}

impl Validator {
    pub fn abci_validator_update(&self, power: i64) -> ValidatorUpdate {
        ValidatorUpdate {
            pub_key: Some(self.consensus_pubkey.clone()),
            power: self.consensus_power(power),
        }
    }
    pub fn abci_validator_update_zero(&self) -> ValidatorUpdate {
        self.abci_validator_update(0)
    }

    pub fn get_cons_addr(&self) -> anyhow::Result<AccAddress> {
        let dom_pub_key: GearsPublicKey = self.consensus_pubkey.clone().try_into()?;
        // TODO: let's discuss
        Ok(dom_pub_key.get_address())
    }

    pub fn update_status(&mut self, status: BondStatus) {
        self.status = status;
    }

    pub fn consensus_power(&self, power: i64) -> i64 {
        match self.status {
            BondStatus::Bonded => self.potential_consensus_power(power),
            _ => 0,
        }
    }
<<<<<<< HEAD

    pub fn potential_consensus_power(&self, power: i64) -> i64 {
        self.tokens_to_consensus_power(power)
    }

    pub fn tokens_to_consensus_power(&self, power: i64) -> i64 {
        let amount = self.tokens.amount;
        let amount = amount / Uint256::from(power as u64);
        amount
            .to_string()
            .parse::<i64>()
            .expect("It is expected that we can get i64 substitution from type Uint256")
    }

    /// GetValidatorsByPowerIndexKey creates the validator by power index.
    /// Power index is the key used in the power-store, and represents the relative
    /// power ranking of the validator.
    /// VALUE: validator operator address ([]byte)
    pub fn key_by_power_index_key(&self, power_reduction: i64) -> Vec<u8> {
        // NOTE the address doesn't need to be stored because counter bytes must always be different
        // NOTE the larger values are of higher value
        let consensus_power = self.tokens_to_consensus_power(power_reduction);
        let consensus_power_bytes = consensus_power.to_ne_bytes();

        let oper_addr_invr = self
            .operator_address
            .to_string()
            .as_bytes()
            .iter()
            .map(|b| 255 ^ b)
            .collect::<Vec<_>>();

        // key is of format prefix || powerbytes || addrLen (1byte) || addrBytes
        let mut key = VALIDATORS_BY_POWER_INDEX_KEY.to_vec();
        key.extend_from_slice(&consensus_power_bytes);
        key.push(oper_addr_invr.len() as u8);
        key.extend_from_slice(&oper_addr_invr);
        key
=======
    pub fn potential_tendermint_power(&self) -> i64 {
        // let amount = self
        //     .tokens
        //     .amount
        //     .parse::<i64>()
        //     .expect("Unexpected conversion error");
        // amount / 10i64.pow(6)
        //TODO: original code above doesn't compile
        12
>>>>>>> dbcd7fac
    }
}<|MERGE_RESOLUTION|>--- conflicted
+++ resolved
@@ -1,21 +1,13 @@
 use crate::VALIDATORS_BY_POWER_INDEX_KEY;
 use chrono::Utc;
 use gears::{
-<<<<<<< HEAD
-    core::address::{AccAddress, ValAddress},
-    crypto::{keys::ReadAccAddress, public::PublicKey as GearsPublicKey},
     tendermint::types::proto::{crypto::PublicKey, validator::ValidatorUpdate},
     types::{
+        address::{AccAddress, ConsAddress, ValAddress},
         base::{coin::Coin, send::SendCoins},
         decimal256::Decimal256,
         uint::Uint256,
     },
-=======
-    crypto::public::PublicKey,
-    tendermint::types::proto::validator::ValidatorUpdate,
-    types::{address::ValAddress, base::coin::Coin},
-    types::{base::send::SendCoins, decimal256::Decimal256, uint::Uint256},
->>>>>>> dbcd7fac
 };
 use serde::{Deserialize, Serialize};
 use std::fmt::Display;
@@ -72,7 +64,7 @@
 /// bond shares is based on the amount of coins delegated divided by the current
 /// exchange rate. Voting power can be calculated as total bonded shares
 /// multiplied by exchange rate.
-#[derive(Clone, Debug, PartialEq, Serialize, Deserialize)]
+#[derive(Clone, PartialEq, Serialize, Deserialize)]
 pub struct Validator {
     pub operator_address: ValAddress,
     pub delegator_shares: Decimal256,
@@ -96,18 +88,17 @@
 impl Validator {
     pub fn abci_validator_update(&self, power: i64) -> ValidatorUpdate {
         ValidatorUpdate {
-            pub_key: Some(self.consensus_pubkey.clone()),
+            pub_key: self.consensus_pubkey.clone(),
             power: self.consensus_power(power),
         }
     }
+
     pub fn abci_validator_update_zero(&self) -> ValidatorUpdate {
         self.abci_validator_update(0)
     }
 
-    pub fn get_cons_addr(&self) -> anyhow::Result<AccAddress> {
-        let dom_pub_key: GearsPublicKey = self.consensus_pubkey.clone().try_into()?;
-        // TODO: let's discuss
-        Ok(dom_pub_key.get_address())
+    pub fn get_cons_addr(&self) -> ConsAddress {
+        self.consensus_pubkey.clone().into()
     }
 
     pub fn update_status(&mut self, status: BondStatus) {
@@ -120,7 +111,6 @@
             _ => 0,
         }
     }
-<<<<<<< HEAD
 
     pub fn potential_consensus_power(&self, power: i64) -> i64 {
         self.tokens_to_consensus_power(power)
@@ -159,7 +149,8 @@
         key.push(oper_addr_invr.len() as u8);
         key.extend_from_slice(&oper_addr_invr);
         key
-=======
+    }
+
     pub fn potential_tendermint_power(&self) -> i64 {
         // let amount = self
         //     .tokens
@@ -169,6 +160,5 @@
         // amount / 10i64.pow(6)
         //TODO: original code above doesn't compile
         12
->>>>>>> dbcd7fac
     }
 }