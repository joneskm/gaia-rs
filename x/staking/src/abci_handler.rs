--- conflicted
+++ resolved
@@ -242,9 +242,6 @@
                 Ok(self.query_redelegations(ctx, req).into_bytes())
             }
             "/cosmos.staking.v1beta1.Query/Params" => {
-<<<<<<< HEAD
-                Ok(self.keeper.query_params(ctx).into_bytes())
-=======
                 // TODO: make correct params struct and serialization of it
                 let mut res = self.keeper.query_params(ctx);
                 // frontend accept seconds
@@ -252,7 +249,6 @@
                     .as_mut()
                     .map(|p| p.unbonding_time / 1_000_000_000);
                 Ok(res.into_bytes())
->>>>>>> 615e979b
             }
             _ => Err(QueryError::PathNotFound),
         }
