--- conflicted
+++ resolved
@@ -111,8 +111,6 @@
                     .encode_vec()
                     .into())
             }
-<<<<<<< HEAD
-=======
             "/cosmos.staking.v1beta1.Query/UnbondingDelegation" => {
                 let req = QueryDelegationRequest::decode(query.data)
                     .map_err(|e| CoreError::DecodeProtobuf(e.to_string()))?;
@@ -123,7 +121,6 @@
                     .encode_vec()
                     .into())
             }
->>>>>>> 2388e5cd
             "/cosmos/staking/v1beta1/params" | "/cosmos.staking.v1beta1.Query/Params" => {
                 Ok(self.keeper.query_params(ctx).encode_vec().into())
             }
