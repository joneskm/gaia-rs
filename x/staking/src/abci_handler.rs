--- conflicted
+++ resolved
@@ -6,16 +6,10 @@
 };
 use gears::{
     application::handlers::node::{ModuleInfo, TxError},
-<<<<<<< HEAD
+    baseapp::errors::QueryError,
     baseapp::QueryResponse,
     context::{block::BlockContext, init::InitContext, query::QueryContext, tx::TxContext},
-    core::errors::CoreError,
-    error::AppError,
-=======
-    baseapp::errors::QueryError,
-    context::{block::BlockContext, init::InitContext, query::QueryContext, tx::TxContext},
     core::Protobuf,
->>>>>>> 2483dd1b
     ext::Pagination,
     params::ParamsSubspaceKey,
     store::{database::Database, StoreKey},
