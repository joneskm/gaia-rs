--- conflicted
+++ resolved
@@ -1,5 +1,5 @@
 use crate::{
-    consts::{expect::SERDE_ENCODING_DOMAIN_TYPE, keeper::VALIDATORS_BY_POWER_INDEX_KEY},
+    consts::{error::SERDE_ENCODING_DOMAIN_TYPE, keeper::VALIDATORS_BY_POWER_INDEX_KEY},
     Commission, CommissionRates, CommissionRaw, Description,
 };
 use chrono::Utc;
@@ -20,11 +20,7 @@
 use serde::{Deserialize, Serialize};
 use std::{fmt::Display, str::FromStr};
 
-<<<<<<< HEAD
-#[derive(Debug, Clone, PartialEq, Deserialize, Serialize)]
-=======
-#[derive(Debug, Default, Clone, Deserialize, Serialize)]
->>>>>>> 0c1fdb05
+#[derive(Debug, Default, PartialEq, Clone, Deserialize, Serialize)]
 pub struct Pool {
     pub not_bonded_tokens: Uint256,
     pub bonded_tokens: Uint256,
