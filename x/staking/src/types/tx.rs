--- conflicted
+++ resolved
@@ -463,7 +463,8 @@
     pub value: UnsignedCoin,
 }
 
-<<<<<<< HEAD
+impl Protobuf<inner::MsgCreateValidator> for CreateValidator {}
+
 impl ValueRenderer for CreateValidator {
     fn format<MG: gears::signing::handler::MetadataGetter>(
         &self,
@@ -475,9 +476,6 @@
         Err(gears::signing::renderer::value_renderer::RenderError::NotImplemented)
     }
 }
-=======
-impl Protobuf<inner::MsgCreateValidator> for CreateValidator {}
->>>>>>> c6aabe4d
 
 impl CreateValidator {
     pub const TYPE_URL: &'static str = "/cosmos.staking.v1beta1.MsgCreateValidator";
