use crate::{
    consts::error::SERDE_ENCODING_DOMAIN_TYPE, Delegation, Params, Redelegation, RedelegationEntry,
    UnbondingDelegation, Validator,
};
use gears::{
    core::{errors::CoreError, Protobuf},
<<<<<<< HEAD
    error::{AppError, IBC_ENCODE_UNWRAP},
=======
    error::IBC_ENCODE_UNWRAP,
    store::database::ext::UnwrapCorrupt,
>>>>>>> 2388e5cd
    tendermint::types::proto::Protobuf as TendermintProtobuf,
    types::{
        address::{AccAddress, ValAddress},
        base::coin::Coin,
        response::PageResponse,
        uint::Uint256,
    },
};
use prost::Message;
use serde::{Deserialize, Serialize};

// ===
// requests
// ===

/// QueryValidatorRequest is the request type for the Query/Validator RPC method.
#[derive(Clone, Debug, PartialEq)]
pub struct QueryValidatorRequest {
    /// Address of queried validator.
    pub address: ValAddress,
}

impl TryFrom<QueryValidatorRequestRaw> for QueryValidatorRequest {
    type Error = CoreError;

    fn try_from(raw: QueryValidatorRequestRaw) -> Result<Self, Self::Error> {
        let address = ValAddress::from_bech32(&raw.address)
            .map_err(|e| CoreError::DecodeAddress(e.to_string()))?;

        Ok(QueryValidatorRequest { address })
    }
}

#[derive(Clone, PartialEq, Message)]
pub struct QueryValidatorRequestRaw {
    #[prost(string)]
    pub address: String,
}

impl From<QueryValidatorRequest> for QueryValidatorRequestRaw {
    fn from(query: QueryValidatorRequest) -> QueryValidatorRequestRaw {
        Self {
            address: query.address.to_string(),
        }
    }
}

impl Protobuf<QueryValidatorRequestRaw> for QueryValidatorRequest {}

/// QueryDelegationRequest is request type for the Query/Delegation RPC method.
#[derive(Clone, Debug, PartialEq)]
pub struct QueryDelegationRequest {
    /// delegator_addr defines the delegator address to query for.
    pub delegator_address: AccAddress,
    /// validator_addr defines the validator address to query for.
    pub validator_address: ValAddress,
}

impl TryFrom<QueryDelegationRequestRaw> for QueryDelegationRequest {
    type Error = CoreError;

    fn try_from(raw: QueryDelegationRequestRaw) -> Result<Self, Self::Error> {
        let delegator_address = AccAddress::from_bech32(&raw.delegator_address)
            .map_err(|e| CoreError::DecodeAddress(e.to_string()))?;
        let validator_address = ValAddress::from_bech32(&raw.validator_address)
            .map_err(|e| CoreError::DecodeAddress(e.to_string()))?;

        Ok(QueryDelegationRequest {
            delegator_address,
            validator_address,
        })
    }
}

#[derive(Clone, PartialEq, Message)]
pub struct QueryDelegationRequestRaw {
    #[prost(string)]
    pub delegator_address: String,
    #[prost(string)]
    pub validator_address: String,
}

impl From<QueryDelegationRequest> for QueryDelegationRequestRaw {
    fn from(query: QueryDelegationRequest) -> QueryDelegationRequestRaw {
        Self {
            delegator_address: query.delegator_address.to_string(),
            validator_address: query.validator_address.to_string(),
        }
    }
}

impl Protobuf<QueryDelegationRequestRaw> for QueryDelegationRequest {}

/// QueryRedelegationRequest is request type for the Query/Redelegation RPC method.
#[derive(Clone, Debug, PartialEq)]
pub struct QueryRedelegationRequest {
    /// delegator_addr defines the delegator address to query for.
    pub delegator_address: Option<AccAddress>,
    /// src_validator_addr defines the validator address to redelegate from.
    pub src_validator_address: Option<ValAddress>,
    /// dst_validator_addr defines the validator address to redelegate to.
    pub dst_validator_address: Option<ValAddress>,
    /// pagination defines an optional pagination for the request.
    pub pagination: Option<PageResponse>,
}

impl TryFrom<QueryRedelegationRequestRaw> for QueryRedelegationRequest {
    type Error = CoreError;

    fn try_from(raw: QueryRedelegationRequestRaw) -> Result<Self, Self::Error> {
        let delegator_address = if let Some(addr) = raw.delegator_address {
            Some(
                AccAddress::from_bech32(&addr)
                    .map_err(|e| CoreError::DecodeAddress(e.to_string()))?,
            )
        } else {
            None
        };
        let src_validator_address = if let Some(addr) = raw.src_validator_address {
            Some(
                ValAddress::from_bech32(&addr)
                    .map_err(|e| CoreError::DecodeAddress(e.to_string()))?,
            )
        } else {
            None
        };
        let dst_validator_address = if let Some(addr) = raw.dst_validator_address {
            Some(
                ValAddress::from_bech32(&addr)
                    .map_err(|e| CoreError::DecodeAddress(e.to_string()))?,
            )
        } else {
            None
        };

        Ok(QueryRedelegationRequest {
            delegator_address,
            src_validator_address,
            dst_validator_address,
            pagination: raw.pagination.map(|p| p.into()),
        })
    }
}

#[derive(Clone, PartialEq, Message)]
pub struct QueryRedelegationRequestRaw {
    #[prost(string, optional)]
    pub delegator_address: Option<String>,
    #[prost(string, optional)]
    pub src_validator_address: Option<String>,
    #[prost(string, optional)]
    pub dst_validator_address: Option<String>,
    #[prost(message, optional)]
    pub pagination: Option<gears::core::query::response::PageResponse>,
}

impl From<QueryRedelegationRequest> for QueryRedelegationRequestRaw {
    fn from(query: QueryRedelegationRequest) -> QueryRedelegationRequestRaw {
        Self {
            delegator_address: query.delegator_address.map(|a| a.to_string()),
            src_validator_address: query.src_validator_address.map(|a| a.to_string()),
            dst_validator_address: query.dst_validator_address.map(|a| a.to_string()),
            pagination: query.pagination.map(|p| p.into()),
        }
    }
}

impl Protobuf<QueryRedelegationRequestRaw> for QueryRedelegationRequest {}

// ===
// responses
// ===

/// QueryValidatorResponse is the response type for the Query/Validator RPC method.
#[derive(Clone, Debug, PartialEq, Deserialize, Serialize)]
pub struct QueryValidatorResponse {
    /// Full data about validator.
    pub validator: Option<Validator>,
}

impl TryFrom<QueryValidatorResponseRaw> for QueryValidatorResponse {
    type Error = CoreError;

    fn try_from(raw: QueryValidatorResponseRaw) -> Result<Self, Self::Error> {
        if let Some(bytes) = raw.validator {
            let validator: Validator = Validator::decode_vec(&bytes)
                .map_err(|e| CoreError::DecodeGeneral(e.to_string()))?;

            Ok(QueryValidatorResponse {
                validator: Some(validator),
            })
        } else {
            Ok(QueryValidatorResponse { validator: None })
        }
    }
}

#[derive(Clone, PartialEq, Message)]
pub struct QueryValidatorResponseRaw {
    #[prost(bytes, optional)]
    pub validator: Option<Vec<u8>>,
}

impl From<QueryValidatorResponse> for QueryValidatorResponseRaw {
    fn from(query: QueryValidatorResponse) -> QueryValidatorResponseRaw {
        Self {
            validator: query.validator.map(|v| v.encode_vec()),
        }
    }
}

impl Protobuf<QueryValidatorResponseRaw> for QueryValidatorResponse {}

/// DelegationResponse is equivalent to Delegation except that it contains a
/// balance in addition to shares which is more suitable for client responses.
#[derive(Clone, Debug, PartialEq, Deserialize, Serialize)]
pub struct DelegationResponse {
    pub delegation: Delegation,
    pub balance: Coin,
}

impl TryFrom<DelegationResponseRaw> for DelegationResponse {
    type Error = CoreError;

    fn try_from(raw: DelegationResponseRaw) -> Result<Self, Self::Error> {
        let delegation: Delegation = serde_json::from_slice(&raw.delegation)
            .map_err(|e| CoreError::DecodeGeneral(e.to_string()))?;
        let balance =
            Coin::decode_vec(&raw.balance).map_err(|e| CoreError::DecodeProtobuf(e.to_string()))?;

        Ok(DelegationResponse {
            delegation,
            balance,
        })
    }
}

#[derive(Clone, PartialEq, Message)]
pub struct DelegationResponseRaw {
    #[prost(bytes)]
    pub delegation: Vec<u8>,
    #[prost(bytes)]
    pub balance: Vec<u8>,
}

impl From<DelegationResponse> for DelegationResponseRaw {
    fn from(query: DelegationResponse) -> DelegationResponseRaw {
        Self {
            delegation: serde_json::to_vec(&query.delegation).expect(SERDE_ENCODING_DOMAIN_TYPE),
            balance: query.balance.encode_vec().expect(IBC_ENCODE_UNWRAP),
        }
    }
}

impl Protobuf<DelegationResponseRaw> for DelegationResponse {}

/// QueryDelegationResponse is the response type for the Query/Delegation RPC method.
#[derive(Clone, Debug, PartialEq, Deserialize, Serialize)]
pub struct QueryDelegationResponse {
    /// Delegation with balance.
    pub delegation_response: Option<DelegationResponse>,
}

impl TryFrom<QueryDelegationResponseRaw> for QueryDelegationResponse {
    type Error = CoreError;

    fn try_from(raw: QueryDelegationResponseRaw) -> Result<Self, Self::Error> {
        if let Some(delegation_response) = raw.delegation_response {
            Ok(QueryDelegationResponse {
                delegation_response: Some(delegation_response.try_into()?),
            })
        } else {
            Ok(QueryDelegationResponse {
                delegation_response: None,
            })
        }
    }
}

#[derive(Clone, PartialEq, Message)]
pub struct QueryDelegationResponseRaw {
    #[prost(message, optional)]
    pub delegation_response: Option<DelegationResponseRaw>,
}

impl From<QueryDelegationResponse> for QueryDelegationResponseRaw {
    fn from(query: QueryDelegationResponse) -> Self {
        Self {
            delegation_response: query.delegation_response.map(Into::into),
        }
    }
}

impl Protobuf<QueryDelegationResponseRaw> for QueryDelegationResponse {}

/// RedelegationEntryResponse is equivalent to a RedelegationEntry except that it
/// contains a balance in addition to shares which is more suitable for client
/// responses.
#[derive(Clone, Debug, PartialEq, Deserialize, Serialize)]
pub struct RedelegationEntryResponse {
    pub redelegation_entry: RedelegationEntry,
    pub balance: Uint256,
}

impl TryFrom<RedelegationEntryResponseRaw> for RedelegationEntryResponse {
    type Error = CoreError;

    fn try_from(raw: RedelegationEntryResponseRaw) -> Result<Self, Self::Error> {
        let redelegation_entry: RedelegationEntry = serde_json::from_slice(&raw.redelegation_entry)
            .map_err(|e| CoreError::DecodeGeneral(e.to_string()))?;
        let balance = serde_json::from_slice(&raw.balance)
            .map_err(|e| CoreError::DecodeProtobuf(e.to_string()))?;

        Ok(RedelegationEntryResponse {
            redelegation_entry,
            balance,
        })
    }
}

#[derive(Clone, PartialEq, Message)]
pub struct RedelegationEntryResponseRaw {
    #[prost(bytes)]
    pub redelegation_entry: Vec<u8>,
    #[prost(bytes)]
    pub balance: Vec<u8>,
}

impl From<RedelegationEntryResponse> for RedelegationEntryResponseRaw {
    fn from(query: RedelegationEntryResponse) -> RedelegationEntryResponseRaw {
        Self {
            redelegation_entry: serde_json::to_vec(&query.redelegation_entry)
                .expect(SERDE_ENCODING_DOMAIN_TYPE),
            balance: serde_json::to_vec(&query.balance).expect(SERDE_ENCODING_DOMAIN_TYPE),
        }
    }
}

/// RedelegationResponse is equivalent to a Redelegation except that its entries
/// contain a balance in addition to shares which is more suitable for client responses.
#[derive(Clone, Debug, PartialEq, Deserialize, Serialize)]
pub struct RedelegationResponse {
    pub redelegation: Redelegation,
    pub entries: Vec<RedelegationEntryResponse>,
}

impl TryFrom<RedelegationResponseRaw> for RedelegationResponse {
    type Error = CoreError;

    fn try_from(raw: RedelegationResponseRaw) -> Result<Self, Self::Error> {
        let redelegation: Redelegation = serde_json::from_slice(&raw.redelegation)
            .map_err(|e| CoreError::DecodeGeneral(e.to_string()))?;
        let entries = serde_json::from_slice(&raw.entries)
            .map_err(|e| CoreError::DecodeGeneral(e.to_string()))?;

        Ok(RedelegationResponse {
            redelegation,
            entries,
        })
    }
}

#[derive(Clone, PartialEq, Message)]
pub struct RedelegationResponseRaw {
    #[prost(bytes)]
    pub redelegation: Vec<u8>,
    #[prost(bytes)]
    pub entries: Vec<u8>,
}

impl From<RedelegationResponse> for RedelegationResponseRaw {
    fn from(query: RedelegationResponse) -> RedelegationResponseRaw {
        Self {
            redelegation: serde_json::to_vec(&query.redelegation)
                .expect(SERDE_ENCODING_DOMAIN_TYPE),
            entries: serde_json::to_vec(&query.entries).expect(SERDE_ENCODING_DOMAIN_TYPE),
        }
    }
}

/// QueryRedelegationResponse is the response type for the Query/Redelegation RPC method.
#[derive(Clone, Debug, PartialEq, Deserialize, Serialize)]
pub struct QueryRedelegationResponse {
    /// Redelegation with balance.
    pub redelegation_responses: Vec<RedelegationResponse>,
    pub pagination: Option<PageResponse>,
}

impl TryFrom<QueryRedelegationResponseRaw> for QueryRedelegationResponse {
    type Error = CoreError;

    fn try_from(raw: QueryRedelegationResponseRaw) -> Result<Self, Self::Error> {
        let redelegation_responses: Vec<RedelegationResponse> = {
            let mut redelegations = Vec::with_capacity(raw.redelegation_responses.len());
            for red in raw.redelegation_responses {
                redelegations.push(red.try_into()?)
            }
            redelegations
        };
        Ok(QueryRedelegationResponse {
            redelegation_responses,
            pagination: raw.pagination.map(|p| p.into()),
        })
    }
}

#[derive(Clone, PartialEq, Message)]
pub struct QueryRedelegationResponseRaw {
    #[prost(message, repeated)]
    pub redelegation_responses: Vec<RedelegationResponseRaw>,
    #[prost(message, optional)]
    pub pagination: Option<gears::core::query::response::PageResponse>,
}

impl From<QueryRedelegationResponse> for QueryRedelegationResponseRaw {
    fn from(query: QueryRedelegationResponse) -> Self {
        Self {
            redelegation_responses: query
                .redelegation_responses
                .into_iter()
                .map(|red| red.into())
                .collect(),
            pagination: query.pagination.map(|p| p.into()),
        }
    }
}

impl Protobuf<QueryRedelegationResponseRaw> for QueryRedelegationResponse {}

/// QueryUnbondingDelegationResponse is the response type for the Query/UnbondingDelegation RPC method.
#[derive(Clone, Debug, PartialEq, Deserialize, Serialize)]
pub struct QueryUnbondingDelegationResponse {
    /// UnbondingDelegation with balance.
    pub unbond: Option<UnbondingDelegation>,
}

impl TryFrom<QueryUnbondingDelegationResponseRaw> for QueryUnbondingDelegationResponse {
    type Error = CoreError;

    fn try_from(raw: QueryUnbondingDelegationResponseRaw) -> Result<Self, Self::Error> {
        if let Some(ubd) = raw.unbond {
            Ok(QueryUnbondingDelegationResponse {
                unbond: Some(serde_json::from_slice(&ubd).unwrap_or_corrupt()),
            })
        } else {
            Ok(QueryUnbondingDelegationResponse { unbond: None })
        }
    }
}

#[derive(Clone, PartialEq, Message)]
pub struct QueryUnbondingDelegationResponseRaw {
    #[prost(bytes, optional)]
    pub unbond: Option<Vec<u8>>,
}

impl From<QueryUnbondingDelegationResponse> for QueryUnbondingDelegationResponseRaw {
    fn from(query: QueryUnbondingDelegationResponse) -> Self {
        Self {
            unbond: query
                .unbond
                .map(|ubd| serde_json::to_vec(&ubd).expect(SERDE_ENCODING_DOMAIN_TYPE)),
        }
    }
}

impl Protobuf<QueryUnbondingDelegationResponseRaw> for QueryUnbondingDelegationResponse {}

/// QueryParamsResponse is the response type for the Query/Params RPC method.
#[derive(Clone, Debug, PartialEq, Deserialize, Serialize)]
pub struct QueryParamsResponse {
    pub params: Params,
}

impl TryFrom<QueryParamsResponseRaw> for QueryParamsResponse {
    type Error = AppError;

    fn try_from(raw: QueryParamsResponseRaw) -> Result<Self, Self::Error> {
        let params = Params::new(
            raw.unbonding_time,
            raw.max_validators,
            raw.max_entries,
            raw.historical_entries,
            raw.bond_denom
                .try_into()
                .map_err(|e: gears::types::errors::Error| AppError::Custom(e.to_string()))?,
        )?;
        Ok(QueryParamsResponse { params })
    }
}

#[derive(Clone, PartialEq, Message)]
pub struct QueryParamsResponseRaw {
    #[prost(int64)]
    pub unbonding_time: i64,
    #[prost(uint32)]
    pub max_validators: u32,
    #[prost(uint32)]
    pub max_entries: u32,
    #[prost(uint32)]
    pub historical_entries: u32,
    #[prost(string)]
    pub bond_denom: String,
}

impl From<QueryParamsResponse> for QueryParamsResponseRaw {
    fn from(query: QueryParamsResponse) -> Self {
        Self {
            unbonding_time: query.params.unbonding_time(),
            max_validators: query.params.max_validators(),
            max_entries: query.params.max_entries(),
            historical_entries: query.params.historical_entries(),
            bond_denom: query.params.bond_denom().to_string(),
        }
    }
}

impl Protobuf<QueryParamsResponseRaw> for QueryParamsResponse {}<|MERGE_RESOLUTION|>--- conflicted
+++ resolved
@@ -4,12 +4,8 @@
 };
 use gears::{
     core::{errors::CoreError, Protobuf},
-<<<<<<< HEAD
     error::{AppError, IBC_ENCODE_UNWRAP},
-=======
-    error::IBC_ENCODE_UNWRAP,
     store::database::ext::UnwrapCorrupt,
->>>>>>> 2388e5cd
     tendermint::types::proto::Protobuf as TendermintProtobuf,
     types::{
         address::{AccAddress, ValAddress},
