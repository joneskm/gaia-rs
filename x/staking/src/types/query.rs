use crate::{
    consts::error::SERDE_ENCODING_DOMAIN_TYPE, Delegation, Redelegation, RedelegationEntry,
    Validator,
};
use gears::{
    core::{errors::CoreError, Protobuf},
    error::IBC_ENCODE_UNWRAP,
    tendermint::types::proto::Protobuf as TendermintProtobuf,
    types::{
        address::{AccAddress, ValAddress},
        base::coin::Coin,
        response::PageResponse,
        uint::Uint256,
    },
};
use prost::Message;
use serde::{Deserialize, Serialize};

// ===
// requests
// ===

/// QueryValidatorRequest is the request type for the Query/Validator RPC method.
#[derive(Clone, Debug, PartialEq)]
pub struct QueryValidatorRequest {
    /// Address of queried validator.
    pub address: ValAddress,
}

impl TryFrom<QueryValidatorRequestRaw> for QueryValidatorRequest {
    type Error = CoreError;

    fn try_from(raw: QueryValidatorRequestRaw) -> Result<Self, Self::Error> {
        let address = ValAddress::from_bech32(&raw.address)
            .map_err(|e| CoreError::DecodeAddress(e.to_string()))?;

        Ok(QueryValidatorRequest { address })
    }
}

#[derive(Clone, PartialEq, Message)]
pub struct QueryValidatorRequestRaw {
    #[prost(string)]
    pub address: String,
}

impl From<QueryValidatorRequest> for QueryValidatorRequestRaw {
    fn from(query: QueryValidatorRequest) -> QueryValidatorRequestRaw {
        Self {
            address: query.address.to_string(),
        }
    }
}

impl Protobuf<QueryValidatorRequestRaw> for QueryValidatorRequest {}

/// QueryDelegationRequest is request type for the Query/Delegation RPC method.
#[derive(Clone, Debug, PartialEq)]
pub struct QueryDelegationRequest {
    /// delegator_addr defines the delegator address to query for.
    pub delegator_address: AccAddress,
    /// validator_addr defines the validator address to query for.
    pub validator_address: ValAddress,
}

impl TryFrom<QueryDelegationRequestRaw> for QueryDelegationRequest {
    type Error = CoreError;

    fn try_from(raw: QueryDelegationRequestRaw) -> Result<Self, Self::Error> {
        let delegator_address = AccAddress::from_bech32(&raw.delegator_address)
            .map_err(|e| CoreError::DecodeAddress(e.to_string()))?;
        let validator_address = ValAddress::from_bech32(&raw.validator_address)
            .map_err(|e| CoreError::DecodeAddress(e.to_string()))?;

        Ok(QueryDelegationRequest {
            delegator_address,
            validator_address,
        })
    }
}

#[derive(Clone, PartialEq, Message)]
pub struct QueryDelegationRequestRaw {
    #[prost(string)]
    pub delegator_address: String,
    #[prost(string)]
    pub validator_address: String,
}

impl From<QueryDelegationRequest> for QueryDelegationRequestRaw {
    fn from(query: QueryDelegationRequest) -> QueryDelegationRequestRaw {
        Self {
            delegator_address: query.delegator_address.to_string(),
            validator_address: query.validator_address.to_string(),
        }
    }
}

impl Protobuf<QueryDelegationRequestRaw> for QueryDelegationRequest {}

/// QueryRedelegationRequest is request type for the Query/Redelegation RPC method.
#[derive(Clone, Debug, PartialEq)]
pub struct QueryRedelegationRequest {
    /// delegator_addr defines the delegator address to query for.
    pub delegator_address: Option<AccAddress>,
    /// src_validator_addr defines the validator address to redelegate from.
    pub src_validator_address: Option<ValAddress>,
    /// dst_validator_addr defines the validator address to redelegate to.
    pub dst_validator_address: Option<ValAddress>,
    /// pagination defines an optional pagination for the request.
    pub pagination: Option<PageResponse>,
}

impl TryFrom<QueryRedelegationRequestRaw> for QueryRedelegationRequest {
    type Error = CoreError;

    fn try_from(raw: QueryRedelegationRequestRaw) -> Result<Self, Self::Error> {
        let delegator_address = if let Some(addr) = raw.delegator_address {
            Some(
                AccAddress::from_bech32(&addr)
                    .map_err(|e| CoreError::DecodeAddress(e.to_string()))?,
            )
        } else {
            None
        };
        let src_validator_address = if let Some(addr) = raw.src_validator_address {
            Some(
                ValAddress::from_bech32(&addr)
                    .map_err(|e| CoreError::DecodeAddress(e.to_string()))?,
            )
        } else {
            None
        };
        let dst_validator_address = if let Some(addr) = raw.dst_validator_address {
            Some(
                ValAddress::from_bech32(&addr)
                    .map_err(|e| CoreError::DecodeAddress(e.to_string()))?,
            )
        } else {
            None
        };

        Ok(QueryRedelegationRequest {
            delegator_address,
            src_validator_address,
            dst_validator_address,
            pagination: raw.pagination.map(|p| p.into()),
        })
    }
}

#[derive(Clone, PartialEq, Message)]
pub struct QueryRedelegationRequestRaw {
    #[prost(string, optional)]
    pub delegator_address: Option<String>,
    #[prost(string, optional)]
    pub src_validator_address: Option<String>,
    #[prost(string, optional)]
    pub dst_validator_address: Option<String>,
    #[prost(message, optional)]
    pub pagination: Option<gears::core::query::response::PageResponse>,
}

impl From<QueryRedelegationRequest> for QueryRedelegationRequestRaw {
    fn from(query: QueryRedelegationRequest) -> QueryRedelegationRequestRaw {
        Self {
            delegator_address: query.delegator_address.map(|a| a.to_string()),
            src_validator_address: query.src_validator_address.map(|a| a.to_string()),
            dst_validator_address: query.dst_validator_address.map(|a| a.to_string()),
            pagination: query.pagination.map(|p| p.into()),
        }
    }
}

impl Protobuf<QueryRedelegationRequestRaw> for QueryRedelegationRequest {}

// ===
// responses
// ===

/// QueryValidatorResponse is the response type for the Query/Validator RPC method.
#[derive(Clone, Debug, PartialEq, Deserialize, Serialize)]
pub struct QueryValidatorResponse {
    /// Full data about validator.
    pub validator: Option<Validator>,
}

impl TryFrom<QueryValidatorResponseRaw> for QueryValidatorResponse {
    type Error = CoreError;

    fn try_from(raw: QueryValidatorResponseRaw) -> Result<Self, Self::Error> {
<<<<<<< HEAD
        let validator: Validator = Validator::decode_vec(&raw.validator)
            .map_err(|e| CoreError::DecodeGeneral(e.to_string()))?;
=======
        if let Some(bytes) = raw.validator {
            let validator: Validator =
                Validator::decode_vec(&bytes).map_err(|e| Error::DecodeGeneral(e.to_string()))?;
>>>>>>> 434ecd0b

            Ok(QueryValidatorResponse {
                validator: Some(validator),
            })
        } else {
            Ok(QueryValidatorResponse { validator: None })
        }
    }
}

#[derive(Clone, PartialEq, Message)]
pub struct QueryValidatorResponseRaw {
    #[prost(bytes, optional)]
    pub validator: Option<Vec<u8>>,
}

impl From<QueryValidatorResponse> for QueryValidatorResponseRaw {
    fn from(query: QueryValidatorResponse) -> QueryValidatorResponseRaw {
        Self {
            validator: query.validator.map(|v| v.encode_vec()),
        }
    }
}

impl Protobuf<QueryValidatorResponseRaw> for QueryValidatorResponse {}

/// DelegationResponse is equivalent to Delegation except that it contains a
/// balance in addition to shares which is more suitable for client responses.
#[derive(Clone, Debug, PartialEq, Deserialize, Serialize)]
pub struct DelegationResponse {
    pub delegation: Delegation,
    pub balance: Coin,
}

impl TryFrom<DelegationResponseRaw> for DelegationResponse {
    type Error = CoreError;

    fn try_from(raw: DelegationResponseRaw) -> Result<Self, Self::Error> {
        let delegation: Delegation = serde_json::from_slice(&raw.delegation)
            .map_err(|e| CoreError::DecodeGeneral(e.to_string()))?;
        let balance =
            Coin::decode_vec(&raw.balance).map_err(|e| CoreError::DecodeProtobuf(e.to_string()))?;

        Ok(DelegationResponse {
            delegation,
            balance,
        })
    }
}

#[derive(Clone, PartialEq, Message)]
pub struct DelegationResponseRaw {
    #[prost(bytes)]
    pub delegation: Vec<u8>,
    #[prost(bytes)]
    pub balance: Vec<u8>,
}

impl From<DelegationResponse> for DelegationResponseRaw {
    fn from(query: DelegationResponse) -> DelegationResponseRaw {
        Self {
            delegation: serde_json::to_vec(&query.delegation).expect(SERDE_ENCODING_DOMAIN_TYPE),
            balance: query.balance.encode_vec().expect(IBC_ENCODE_UNWRAP),
        }
    }
}

impl Protobuf<DelegationResponseRaw> for DelegationResponse {}

/// QueryDelegationResponse is the response type for the Query/Delegation RPC method.
#[derive(Clone, Debug, PartialEq, Deserialize, Serialize)]
pub struct QueryDelegationResponse {
    /// Delegation with balance.
    pub delegation_response: Option<DelegationResponse>,
}

impl TryFrom<QueryDelegationResponseRaw> for QueryDelegationResponse {
    type Error = CoreError;

    fn try_from(raw: QueryDelegationResponseRaw) -> Result<Self, Self::Error> {
<<<<<<< HEAD
        Ok(QueryDelegationResponse {
            delegation_response: raw
                .delegation_response
                .ok_or(CoreError::MissingField(
                    "Missing field 'delegation_response'.".into(),
                ))?
                .try_into()?,
        })
=======
        if let Some(delegation_response) = raw.delegation_response {
            Ok(QueryDelegationResponse {
                delegation_response: Some(delegation_response.try_into()?),
            })
        } else {
            Ok(QueryDelegationResponse {
                delegation_response: None,
            })
        }
>>>>>>> 434ecd0b
    }
}

#[derive(Clone, PartialEq, Message)]
pub struct QueryDelegationResponseRaw {
    #[prost(message, optional)]
    pub delegation_response: Option<DelegationResponseRaw>,
}

impl From<QueryDelegationResponse> for QueryDelegationResponseRaw {
    fn from(query: QueryDelegationResponse) -> Self {
        Self {
            delegation_response: query.delegation_response.map(Into::into),
        }
    }
}

impl Protobuf<QueryDelegationResponseRaw> for QueryDelegationResponse {}

/// RedelegationEntryResponse is equivalent to a RedelegationEntry except that it
/// contains a balance in addition to shares which is more suitable for client
/// responses.
#[derive(Clone, Debug, PartialEq, Deserialize, Serialize)]
pub struct RedelegationEntryResponse {
    pub redelegation_entry: RedelegationEntry,
    pub balance: Uint256,
}

impl TryFrom<RedelegationEntryResponseRaw> for RedelegationEntryResponse {
    type Error = CoreError;

    fn try_from(raw: RedelegationEntryResponseRaw) -> Result<Self, Self::Error> {
        let redelegation_entry: RedelegationEntry = serde_json::from_slice(&raw.redelegation_entry)
            .map_err(|e| CoreError::DecodeGeneral(e.to_string()))?;
        let balance = serde_json::from_slice(&raw.balance)
            .map_err(|e| CoreError::DecodeProtobuf(e.to_string()))?;

        Ok(RedelegationEntryResponse {
            redelegation_entry,
            balance,
        })
    }
}

#[derive(Clone, PartialEq, Message)]
pub struct RedelegationEntryResponseRaw {
    #[prost(bytes)]
    pub redelegation_entry: Vec<u8>,
    #[prost(bytes)]
    pub balance: Vec<u8>,
}

impl From<RedelegationEntryResponse> for RedelegationEntryResponseRaw {
    fn from(query: RedelegationEntryResponse) -> RedelegationEntryResponseRaw {
        Self {
            redelegation_entry: serde_json::to_vec(&query.redelegation_entry)
                .expect(SERDE_ENCODING_DOMAIN_TYPE),
            balance: serde_json::to_vec(&query.balance).expect(SERDE_ENCODING_DOMAIN_TYPE),
        }
    }
}

/// RedelegationResponse is equivalent to a Redelegation except that its entries
/// contain a balance in addition to shares which is more suitable for client responses.
#[derive(Clone, Debug, PartialEq, Deserialize, Serialize)]
pub struct RedelegationResponse {
    pub redelegation: Redelegation,
    pub entries: Vec<RedelegationEntryResponse>,
}

impl TryFrom<RedelegationResponseRaw> for RedelegationResponse {
    type Error = CoreError;

    fn try_from(raw: RedelegationResponseRaw) -> Result<Self, Self::Error> {
        let redelegation: Redelegation = serde_json::from_slice(&raw.redelegation)
            .map_err(|e| CoreError::DecodeGeneral(e.to_string()))?;
        let entries = serde_json::from_slice(&raw.entries)
            .map_err(|e| CoreError::DecodeGeneral(e.to_string()))?;

        Ok(RedelegationResponse {
            redelegation,
            entries,
        })
    }
}

#[derive(Clone, PartialEq, Message)]
pub struct RedelegationResponseRaw {
    #[prost(bytes)]
    pub redelegation: Vec<u8>,
    #[prost(bytes)]
    pub entries: Vec<u8>,
}

impl From<RedelegationResponse> for RedelegationResponseRaw {
    fn from(query: RedelegationResponse) -> RedelegationResponseRaw {
        Self {
            redelegation: serde_json::to_vec(&query.redelegation)
                .expect(SERDE_ENCODING_DOMAIN_TYPE),
            entries: serde_json::to_vec(&query.entries).expect(SERDE_ENCODING_DOMAIN_TYPE),
        }
    }
}

/// QueryRedelegationResponse is the response type for the Query/Redelegation RPC method.
#[derive(Clone, Debug, PartialEq, Deserialize, Serialize)]
pub struct QueryRedelegationResponse {
    /// Redelegation with balance.
    pub redelegation_responses: Vec<RedelegationResponse>,
    pub pagination: Option<PageResponse>,
}

impl TryFrom<QueryRedelegationResponseRaw> for QueryRedelegationResponse {
    type Error = CoreError;

    fn try_from(raw: QueryRedelegationResponseRaw) -> Result<Self, Self::Error> {
        let redelegation_responses: Vec<RedelegationResponse> = {
            let mut redelegations = Vec::with_capacity(raw.redelegation_responses.len());
            for red in raw.redelegation_responses {
                redelegations.push(red.try_into()?)
            }
            redelegations
        };
        Ok(QueryRedelegationResponse {
            redelegation_responses,
            pagination: raw.pagination.map(|p| p.into()),
        })
    }
}

#[derive(Clone, PartialEq, Message)]
pub struct QueryRedelegationResponseRaw {
    #[prost(message, repeated)]
    pub redelegation_responses: Vec<RedelegationResponseRaw>,
    #[prost(message, optional)]
    pub pagination: Option<gears::core::query::response::PageResponse>,
}

impl From<QueryRedelegationResponse> for QueryRedelegationResponseRaw {
    fn from(query: QueryRedelegationResponse) -> Self {
        Self {
            redelegation_responses: query
                .redelegation_responses
                .into_iter()
                .map(|red| red.into())
                .collect(),
            pagination: query.pagination.map(|p| p.into()),
        }
    }
}

impl Protobuf<QueryRedelegationResponseRaw> for QueryRedelegationResponse {}<|MERGE_RESOLUTION|>--- conflicted
+++ resolved
@@ -189,14 +189,9 @@
     type Error = CoreError;
 
     fn try_from(raw: QueryValidatorResponseRaw) -> Result<Self, Self::Error> {
-<<<<<<< HEAD
-        let validator: Validator = Validator::decode_vec(&raw.validator)
-            .map_err(|e| CoreError::DecodeGeneral(e.to_string()))?;
-=======
         if let Some(bytes) = raw.validator {
             let validator: Validator =
-                Validator::decode_vec(&bytes).map_err(|e| Error::DecodeGeneral(e.to_string()))?;
->>>>>>> 434ecd0b
+                Validator::decode_vec(&bytes).map_err(|e| CoreError::DecodeGeneral(e.to_string()))?;
 
             Ok(QueryValidatorResponse {
                 validator: Some(validator),
@@ -277,16 +272,6 @@
     type Error = CoreError;
 
     fn try_from(raw: QueryDelegationResponseRaw) -> Result<Self, Self::Error> {
-<<<<<<< HEAD
-        Ok(QueryDelegationResponse {
-            delegation_response: raw
-                .delegation_response
-                .ok_or(CoreError::MissingField(
-                    "Missing field 'delegation_response'.".into(),
-                ))?
-                .try_into()?,
-        })
-=======
         if let Some(delegation_response) = raw.delegation_response {
             Ok(QueryDelegationResponse {
                 delegation_response: Some(delegation_response.try_into()?),
@@ -296,7 +281,6 @@
                 delegation_response: None,
             })
         }
->>>>>>> 434ecd0b
     }
 }
 
