use super::*;
use crate::{
    DelegationResponse, QueryDelegationRequest, QueryDelegationResponse,
    QueryDelegatorDelegationsRequest, QueryDelegatorDelegationsResponse,
    QueryDelegatorUnbondingDelegationsRequest, QueryDelegatorUnbondingDelegationsResponse,
    QueryParamsResponse, QueryUnbondingDelegationRequest, QueryUnbondingDelegationResponse,
    QueryValidatorRequest, QueryValidatorResponse, QueryValidatorsRequest, QueryValidatorsResponse,
};
use gears::{
    baseapp::errors::QueryError,
    context::query::QueryContext,
<<<<<<< HEAD
    extensions::pagination::{IteratorPaginate, Pagination, PaginationResult},
=======
    core::Protobuf,
    ext::{IteratorPaginate, Pagination, PaginationResult},
    types::pagination::response::PaginationResponse,
>>>>>>> 7bb8600a
};

impl<
        SK: StoreKey,
        PSK: ParamsSubspaceKey,
        AK: AuthKeeper<SK, M>,
        BK: StakingBankKeeper<SK, M>,
        KH: KeeperHooks<SK, AK, M>,
        M: Module,
    > Keeper<SK, PSK, AK, BK, KH, M>
{
    pub fn query_validator<DB: Database>(
        &self,
        ctx: &QueryContext<DB, SK>,
        query: QueryValidatorRequest,
    ) -> QueryValidatorResponse {
        let validator = self.validator(ctx, &query.validator_addr).unwrap_gas();
        QueryValidatorResponse { validator }
    }

    pub fn query_validators<DB: Database>(
        &self,
        ctx: &QueryContext<DB, SK>,
        query: QueryValidatorsRequest,
    ) -> QueryValidatorsResponse {
        let store = ctx.kv_store(&self.store_key);
        let store = store.prefix_store(VALIDATORS_KEY);

        let iterator = store.into_range(..).filter_map(|(k, bytes)| {
            if let Ok(v) = Validator::decode_vec(&bytes) {
                Some((k, v))
            } else {
                None
            }
        });

        let pagination = query.pagination.map(gears::ext::Pagination::from);
        let (validators, p_result) = if query.status == BondStatus::Unspecified {
            let (p_result, iterator) = iterator.maybe_paginate(pagination);
            (iterator.map(|(_k, v)| v).collect(), p_result)
        } else {
            let (p_result, iterator) = iterator
                .filter(|(_k, v)| v.status == query.status)
                .maybe_paginate(pagination);
            (iterator.map(|(_k, v)| v).collect(), p_result)
        };

        QueryValidatorsResponse {
            validators,
            pagination: p_result.map(PaginationResponse::from),
        }
    }

    pub fn query_delegation<DB: Database>(
        &self,
        ctx: &QueryContext<DB, SK>,
        query: QueryDelegationRequest,
    ) -> QueryDelegationResponse {
        if let Some(delegation) = self
            .delegation(ctx, &query.delegator_addr, &query.validator_addr)
            .unwrap_gas()
        {
            let delegation_response = self.delegation_to_delegation_response(ctx, delegation).ok();
            QueryDelegationResponse {
                delegation_response,
            }
        } else {
            QueryDelegationResponse {
                delegation_response: None,
            }
        }
    }

    pub fn delegation_to_delegation_response<DB: Database>(
        &self,
        ctx: &QueryContext<DB, SK>,
        delegation: Delegation,
    ) -> Result<DelegationResponse, anyhow::Error> {
        let validator = self
            .validator(ctx, &delegation.validator_address)
            .unwrap_gas()
            .ok_or(anyhow::anyhow!("account not found"))?;

        let params = self.staking_params_keeper.get(ctx);
        let tokens = validator.tokens_from_shares(delegation.shares)?;
        let balance = UnsignedCoin {
            denom: params.bond_denom().clone(),
            amount: tokens.to_uint_floor(),
        };
        Ok(DelegationResponse {
            delegation: Some(delegation),
            balance: Some(balance),
        })
    }

    pub fn query_delegator_delegations<DB: Database>(
        &self,
        ctx: &QueryContext<DB, SK>,
        query: QueryDelegatorDelegationsRequest,
    ) -> QueryDelegatorDelegationsResponse {
        let store = ctx.kv_store(&self.store_key);
        let store = store.prefix_store(DELEGATION_KEY);
        let key = query.delegator_addr.prefix_len_bytes();
        let (p_result, iterator) = store
            .into_range(..)
            .maybe_paginate(query.pagination.map(gears::ext::Pagination::from));

        let delegation_responses = iterator
            .filter_map(|(k, bytes)| {
                if k.starts_with(&key) {
                    Delegation::decode_vec(&bytes).ok()
                } else {
                    None
                }
            })
            .filter_map(|del| self.delegation_to_delegation_response(ctx, del).ok())
            .collect();

        QueryDelegatorDelegationsResponse {
            delegation_responses,
            pagination: p_result.map(PaginationResponse::from),
        }
    }

    pub fn query_unbonding_delegation<DB: Database>(
        &self,
        ctx: &QueryContext<DB, SK>,
        query: QueryUnbondingDelegationRequest,
    ) -> QueryUnbondingDelegationResponse {
        QueryUnbondingDelegationResponse {
            unbond: self
                .unbonding_delegation(ctx, &query.delegator_addr, &query.validator_addr)
                .unwrap_gas(),
        }
    }

    pub fn query_unbonding_delegations<DB: Database>(
        &self,
        ctx: &QueryContext<DB, SK>,
        query: QueryDelegatorUnbondingDelegationsRequest,
    ) -> Result<QueryDelegatorUnbondingDelegationsResponse, QueryError> {
        let store = ctx.kv_store(&self.store_key);
        let store = store.prefix_store(UNBONDING_DELEGATION_KEY);
        let key = query.delegator_addr.prefix_len_bytes();
        let (p_result, iterator) = store
            .into_range(..)
            .maybe_paginate(query.pagination.map(gears::ext::Pagination::from));

        let mut unbonding_responses = vec![];
        for (k, bytes) in iterator {
            if k.starts_with(&key) {
                unbonding_responses.push(
                    UnbondingDelegation::decode_vec(&bytes)
                        .map_err(|e| QueryError::Proto(e.to_string()))?,
                );
            }
        }

        Ok(QueryDelegatorUnbondingDelegationsResponse {
            unbonding_responses,
            pagination: p_result.map(PaginationResponse::from),
        })
    }

    pub fn redelegations<DB: Database>(
        &self,
        ctx: &QueryContext<DB, SK>,
        delegator_address: &Option<AccAddress>,
        src_validator_address: &Option<ValAddress>,
        dst_validator_address: &Option<ValAddress>,
        pagination: Option<Pagination>,
    ) -> (Option<PaginationResult>, Vec<Redelegation>) {
        let redelegations = match (
            delegator_address,
            src_validator_address,
            dst_validator_address,
        ) {
            (Some(a), Some(v1), Some(v2)) => self
                .redelegation(ctx, a, v1, v2)
                .unwrap_gas()
                .map(|red| vec![red])
                .unwrap_or_default(),
            (None, Some(_v1), None) => {
                /*
                  TODO: add logic for a query with only src validator
                    redels = k.GetRedelegationsFromSrcValidator(ctx, params.SrcValidatorAddr)
                */
                todo!()
            }
            _ => {
                // TODO: add logic for a query to get all redelegations
                //     redels = k.GetAllRedelegations(ctx, params.DelegatorAddr, params.SrcValidatorAddr, params.DstValidatorAddr)
                todo!()
            }
        };

        let (p_result, iter) = redelegations.into_iter().maybe_paginate(pagination);

        (p_result, iter.collect())
    }

    pub fn query_params<DB: Database>(&self, ctx: &QueryContext<DB, SK>) -> QueryParamsResponse {
        let params = self.staking_params_keeper.get(ctx);
        QueryParamsResponse {
            params: Some(params),
        }
    }
}<|MERGE_RESOLUTION|>--- conflicted
+++ resolved
@@ -9,13 +9,9 @@
 use gears::{
     baseapp::errors::QueryError,
     context::query::QueryContext,
-<<<<<<< HEAD
+    core::Protobuf,
+    types::pagination::response::PaginationResponse,
     extensions::pagination::{IteratorPaginate, Pagination, PaginationResult},
-=======
-    core::Protobuf,
-    ext::{IteratorPaginate, Pagination, PaginationResult},
-    types::pagination::response::PaginationResponse,
->>>>>>> 7bb8600a
 };
 
 impl<
