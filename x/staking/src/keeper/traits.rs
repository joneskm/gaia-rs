--- conflicted
+++ resolved
@@ -1,12 +1,6 @@
-<<<<<<< HEAD
 use gears::{
-    core::address::ConsAddress,
     types::account::{Account, ModuleAccount},
-=======
-use gears::types::{
-    account::{Account, ModuleAccount},
-    address::ConsAddress,
->>>>>>> f063ed70
+    types::address::{AccAddress, ConsAddress},
 };
 
 pub use super::*;
