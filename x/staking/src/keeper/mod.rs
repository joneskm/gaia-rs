use crate::{
    consts::{error::SERDE_ENCODING_DOMAIN_TYPE, keeper::*},
    BondStatus, Delegation, DvPair, DvvTriplet, GenesisState, LastValidatorPower, Pool,
    Redelegation, StakingParamsKeeper, UnbondingDelegation, Validator,
};
use chrono::Utc;
use gears::{
    context::{block::BlockContext, init::InitContext, QueryableContext, TransactionalContext},
    error::AppError,
    params::ParamsSubspaceKey,
<<<<<<< HEAD
    store::{
        database::Database, QueryableKVStore, ReadPrefixStore, StoreKey, TransactionalKVStore,
        WritePrefixStore,
    },
    tendermint::types::{
        proto::{
            event::{Event, EventAttribute},
            validator::ValidatorUpdate,
        },
        time::Timestamp,
=======
    store::{database::Database, StoreKey},
    tendermint::types::proto::{
        event::{Event, EventAttribute},
        validator::ValidatorUpdate,
>>>>>>> da75e6b3
    },
    types::{
        address::{AccAddress, ValAddress},
        base::{coin::Coin, send::SendCoins},
        decimal256::Decimal256,
        store::errors::StoreErrors,
        uint::Uint256,
    },
    x::keepers::auth::AuthKeeper,
};
use prost::bytes::BufMut;
use std::{cmp::Ordering, collections::HashMap};

// Each module contains methods of keeper with logic related to its name. It can be delegation and
// validator types.

const CTX_NO_GAS_UNWRAP: &str = "Context doesn't have any gas";

mod bonded;
mod delegation;
mod hooks;
mod query;
mod redelegation;
mod traits;
mod tx;
mod unbonded;
mod unbonding;
mod validator;
mod validators_and_total_power;
pub use traits::*;
use unbonding::*;
use validator::*;

#[allow(dead_code)]
#[derive(Debug, Clone)]
pub struct Keeper<
    SK: StoreKey,
    PSK: ParamsSubspaceKey,
    AK: AccountKeeper<SK>,
    BK: BankKeeper<SK>,
    KH: KeeperHooks<SK>,
> {
    store_key: SK,
    auth_keeper: AK,
    bank_keeper: BK,
    staking_params_keeper: StakingParamsKeeper<PSK>,
    codespace: String,
    hooks_keeper: Option<KH>,
}

impl<
        SK: StoreKey,
        PSK: ParamsSubspaceKey,
        AK: AccountKeeper<SK>,
        BK: BankKeeper<SK>,
        KH: KeeperHooks<SK>,
    > Keeper<SK, PSK, AK, BK, KH>
{
    pub fn new(
        store_key: SK,
        params_subspace_key: PSK,
        auth_keeper: AK,
        bank_keeper: BK,
        codespace: String,
    ) -> Self {
        let staking_params_keeper = StakingParamsKeeper {
            params_subspace_key,
        };

        Keeper {
            store_key,
            auth_keeper,
            bank_keeper,
            staking_params_keeper,
            codespace,
            hooks_keeper: None,
        }
    }

    pub fn init_genesis<DB: Database>(
        &self,
        ctx: &mut InitContext<'_, DB, SK>,
        genesis: GenesisState,
    ) -> Vec<ValidatorUpdate> {
        let mut bonded_tokens = Uint256::zero();
        let mut not_bonded_tokens = Uint256::zero();

        // TODO
        // ctx = ctx.WithBlockHeight(1 - sdk.ValidatorUpdateDelay)

        self.set_pool(ctx, genesis.pool);
        self.set_last_total_power(ctx, genesis.last_total_power)
            .expect(CTX_NO_GAS_UNWRAP);
        self.staking_params_keeper.set(ctx, genesis.params.clone());

        for validator in genesis.validators {
            self.set_validator(ctx, &validator)
                .expect(CTX_NO_GAS_UNWRAP);
            // Manually set indices for the first time
            self.set_validator_by_cons_addr(ctx, &validator)
                .expect(CTX_NO_GAS_UNWRAP);
            self.set_validator_by_power_index(ctx, &validator)
                .expect(CTX_NO_GAS_UNWRAP);

            if !genesis.exported {
                self.after_validator_created(ctx, &validator);
            }

            if validator.status == BondStatus::Unbonding {
                self.insert_unbonding_validator_queue(ctx, &validator)
                    .expect(CTX_NO_GAS_UNWRAP);
            }

            match validator.status {
                BondStatus::Bonded => {
                    bonded_tokens += validator.tokens;
                }
                BondStatus::Unbonding | BondStatus::Unbonded => {
                    not_bonded_tokens += validator.tokens;
                }
            }
        }

        for delegation in genesis.delegations {
            if !genesis.exported {
                self.before_delegation_created(
                    ctx,
                    &delegation.delegator_address,
                    &delegation.validator_address,
                );
            }

            self.set_delegation(ctx, &delegation)
                .expect(CTX_NO_GAS_UNWRAP);

            if !genesis.exported {
                self.after_delegation_modified(
                    ctx,
                    &delegation.delegator_address,
                    &delegation.validator_address,
                );
            }
        }

        for unbonding_delegation in genesis.unbonding_delegations {
            self.set_unbonding_delegation(ctx, &unbonding_delegation);
            for entry in unbonding_delegation.entries.as_slice() {
                self.insert_ubd_queue(ctx, &unbonding_delegation, entry.completion_time.clone());
            }
        }

        for redelegation in genesis.redelegations {
            self.set_redelegation(ctx, &redelegation);
            for entry in &redelegation.entries {
                self.insert_redelegation_queue(ctx, &redelegation, entry.completion_time.clone());
            }
        }

        // TODO: check
        let bonded_coins = SendCoins::new(vec![Coin {
            denom: genesis.params.bond_denom.clone(),
            amount: bonded_tokens,
        }])
        .unwrap();
        // TODO: check
        let not_bonded_coins = SendCoins::new(vec![Coin {
            denom: genesis.params.bond_denom,
            amount: not_bonded_tokens,
        }])
        .unwrap();

        // check if the unbonded and bonded pools accounts exists
        let bonded_pool = self
            .bonded_pool(ctx)
            .expect("bonded module account has not been set");

        // TODO: check cosmos issue
        let bonded_balance = self
            .bank_keeper
            .all_balances::<DB, AK, InitContext<'_, DB, SK>>(
                ctx,
                bonded_pool.base_account.address.clone(),
            );
        if bonded_balance
            .clone()
            .into_iter()
            .any(|e| e.amount.is_zero())
        {
            self.auth_keeper.set_module_account(ctx, bonded_pool);
        }
        // if balance is different from bonded coins panic because genesis is most likely malformed
        assert_eq!(
            bonded_balance, bonded_coins,
            "bonded pool balance is different from bonded coins: {:?} <-> {:?}",
            bonded_balance, bonded_coins
        );

        let not_bonded_pool = self
            .not_bonded_pool(ctx)
            .expect("not bonded module account has not been set");
        let not_bonded_balance = self
            .bank_keeper
            .all_balances::<DB, AK, InitContext<'_, DB, SK>>(
                ctx,
                not_bonded_pool.base_account.address.clone(),
            );
        if not_bonded_balance
            .clone()
            .into_iter()
            .any(|e| e.amount.is_zero())
        {
            self.auth_keeper.set_module_account(ctx, not_bonded_pool);
        }

        // if balance is different from non bonded coins panic because genesis is most likely malformed
        assert_eq!(
            not_bonded_balance, not_bonded_coins,
            "not bonded pool balance is different from not bonded coins: {:?} <-> {:?}",
            not_bonded_balance, not_bonded_coins,
        );

        let mut res = vec![];
        // don't need to run Tendermint updates if we exported
        if genesis.exported {
            for last_validator in genesis.last_validator_powers {
                self.set_last_validator_power(ctx, &last_validator)
                    .expect(CTX_NO_GAS_UNWRAP);
                let validator = self
                    .validator(ctx, &last_validator.address)
                    .expect("Init ctx doesn't have any gas")
                    .expect("validator in the store was not found");
                let mut update = validator.abci_validator_update(self.power_reduction(ctx));
                update.power = last_validator.power;
                res.push(update);
            }
        } else {
            // TODO: exit in sdk
            res = self.apply_and_return_validator_set_updates(ctx).unwrap();
        }
        res
    }

    pub fn set_pool<DB: Database>(&self, ctx: &mut InitContext<'_, DB, SK>, pool: Pool) {
        let store = ctx.kv_store_mut(&self.store_key);
        let mut pool_store = store.prefix_store_mut(POOL_KEY);
        let pool = serde_json::to_vec(&pool).expect(SERDE_ENCODING_DOMAIN_TYPE);
        pool_store.set(pool.clone(), pool);
    }

    /// BlockValidatorUpdates calculates the ValidatorUpdates for the current block
    /// Called in each EndBlock
    pub fn block_validator_updates<DB: Database>(
        &self,
        ctx: &mut BlockContext<'_, DB, SK>,
    ) -> Vec<ValidatorUpdate> {
        // Calculate validator set changes.

        // NOTE: ApplyAndReturnValidatorSetUpdates has to come before
        // UnbondAllMatureValidatorQueue.
        // This fixes a bug when the unbonding period is instant (is the case in
        // some of the tests). The test expected the validator to be completely
        // unbonded after the Endblocker (go from Bonded -> Unbonding during
        // ApplyAndReturnValidatorSetUpdates and then Unbonding -> Unbonded during
        // UnbondAllMatureValidatorQueue).
        let validator_updates = match self.apply_and_return_validator_set_updates(ctx) {
            Ok(v) => v,
            Err(e) => panic!("{}", e),
        };

        // unbond all mature validators from the unbonding queue
        self.unbond_all_mature_validators(ctx)
            .expect(CTX_NO_GAS_UNWRAP);

        // Remove all mature unbonding delegations from the ubd queue.
        let time = ctx.get_time();
        // TODO: consider to move the DataTime type and work with timestamps into Gears
        // The timestamp is provided by context and conversion won't fail.
        let mature_unbonds = self.dequeue_all_mature_ubd_queue(ctx, time.clone());
        for dv_pair in mature_unbonds {
            let val_addr = dv_pair.val_addr;
            let val_addr_str = val_addr.to_string();
            let del_addr = dv_pair.del_addr;
            let del_addr_str = del_addr.to_string();
            let balances = if let Ok(balances) = self.complete_unbonding(ctx, val_addr, del_addr) {
                balances
            } else {
                continue;
            };

            ctx.push_event(Event {
                r#type: EVENT_TYPE_COMPLETE_UNBONDING.to_string(),
                attributes: vec![
                    EventAttribute {
                        key: ATTRIBUTE_KEY_AMOUNT.as_bytes().into(),
                        value: serde_json::to_vec(&balances)
                            .expect(SERDE_ENCODING_DOMAIN_TYPE)
                            .into(),
                        index: false,
                    },
                    EventAttribute {
                        key: ATTRIBUTE_KEY_VALIDATOR.as_bytes().into(),
                        value: val_addr_str.as_bytes().to_vec().into(),
                        index: false,
                    },
                    EventAttribute {
                        key: ATTRIBUTE_KEY_DELEGATOR.as_bytes().into(),
                        value: del_addr_str.as_bytes().to_vec().into(),
                        index: false,
                    },
                ],
            });
        }
        // Remove all mature redelegations from the red queue.
        let mature_redelegations = self.dequeue_all_mature_redelegation_queue(ctx, time);
        for dvv_triplet in mature_redelegations {
            let val_src_addr = dvv_triplet.val_src_addr;
            let val_src_addr_str = val_src_addr.to_string();
            let val_dst_addr = dvv_triplet.val_dst_addr;
            let val_dst_addr_str = val_dst_addr.to_string();
            let del_addr = dvv_triplet.del_addr;
            let del_addr_str = del_addr.to_string();
            let balances = if let Ok(balances) =
                self.complete_redelegation(ctx, del_addr, val_src_addr, val_dst_addr)
            {
                balances
            } else {
                continue;
            };

            ctx.push_event(Event {
                r#type: EVENT_TYPE_COMPLETE_REDELEGATION.to_string(),
                attributes: vec![
                    EventAttribute {
                        key: ATTRIBUTE_KEY_AMOUNT.as_bytes().into(),
                        value: serde_json::to_vec(&balances)
                            .expect(SERDE_ENCODING_DOMAIN_TYPE)
                            .into(),
                        index: false,
                    },
                    EventAttribute {
                        key: ATTRIBUTE_KEY_DELEGATOR.as_bytes().into(),
                        value: del_addr_str.as_bytes().to_vec().into(),
                        index: false,
                    },
                    EventAttribute {
                        key: ATTRIBUTE_KEY_VALIDATOR.as_bytes().into(),
                        value: val_src_addr_str.as_bytes().to_vec().into(),
                        index: false,
                    },
                    EventAttribute {
                        key: ATTRIBUTE_KEY_VALIDATOR.as_bytes().into(),
                        value: val_dst_addr_str.as_bytes().to_vec().into(),
                        index: false,
                    },
                ],
            });
        }
        validator_updates
    }

    /// ApplyAndReturnValidatorSetUpdates applies and return accumulated updates to the bonded validator set. Also,
    /// * Updates the active valset as keyed by LastValidatorPowerKey.
    /// * Updates the total power as keyed by LastTotalPowerKey.
    /// * Updates validator status' according to updated powers.
    /// * Updates the fee pool bonded vs not-bonded tokens.
    /// * Updates relevant indices.
    /// It gets called once after genesis, another time maybe after genesis transactions,
    /// then once at every EndBlock.
    ///
    /// CONTRACT: Only validators with non-zero power or zero-power that were bonded
    /// at the previous block height or were removed from the validator set entirely
    /// are returned to Tendermint.
    pub fn apply_and_return_validator_set_updates<
        DB: Database,
        CTX: TransactionalContext<DB, SK>,
    >(
        &self,
        ctx: &mut CTX,
    ) -> anyhow::Result<Vec<ValidatorUpdate>> {
        let params = self.staking_params_keeper.try_get(ctx)?;
        let max_validators = params.max_validators;
        let power_reduction = self.power_reduction(ctx);
        let mut total_power = 0;
        let mut amt_from_bonded_to_not_bonded = Uint256::zero();
        let amt_from_not_bonded_to_bonded = Uint256::zero();

        let mut last = self.last_validators_by_addr(ctx);
        let validators_map = self.validators_power_store_vals_map(ctx)?;

        let mut updates = vec![];

        for (_k, val_addr) in validators_map.iter().take(max_validators as usize) {
            // everything that is iterated in this loop is becoming or already a
            // part of the bonded validator set
            let mut validator: Validator = self
                .validator(ctx, val_addr)?
                .expect("validator should be presented in store");

            if validator.jailed {
                return Err(AppError::Custom(
                    "should never retrieve a jailed validator from the power store".to_string(),
                )
                .into());
            }
            // if we get to a zero-power validator (which we don't bond),
            // there are no more possible bonded validators
            if validator.tokens_to_consensus_power(self.power_reduction(ctx)) == 0 {
                break;
            }

            // apply the appropriate state change if necessary
            match validator.status {
                BondStatus::Unbonded => {
                    self.unbonded_to_bonded(ctx, &mut validator)?;
                    amt_from_bonded_to_not_bonded =
                        amt_from_not_bonded_to_bonded + validator.tokens;
                }
                BondStatus::Unbonding => {
                    self.unbonding_to_bonded(ctx, &mut validator)?;
                    amt_from_bonded_to_not_bonded =
                        amt_from_not_bonded_to_bonded + validator.tokens;
                }
                BondStatus::Bonded => {}
            }

            // fetch the old power bytes
            let val_addr_str = val_addr.to_string();
            let old_power_bytes = last.get(&val_addr_str);
            let new_power = validator.consensus_power(power_reduction);
            let new_power_bytes = new_power.to_be_bytes();
            // update the validator set if power has changed
            if old_power_bytes.is_none()
                || old_power_bytes.map(|v| v.as_slice()) != Some(&new_power_bytes)
            {
                updates.push(validator.abci_validator_update(power_reduction));

                self.set_last_validator_power(
                    ctx,
                    &LastValidatorPower {
                        address: val_addr.clone(),
                        power: new_power,
                    },
                )?;
            }

            last.remove(&val_addr_str);

            total_power += new_power;
        }

        let no_longer_bonded = sort_no_longer_bonded(&last)?;

        for val_addr in no_longer_bonded {
            let mut validator = self
                .validator(
                    ctx,
                    &ValAddress::from_bech32(&val_addr)
                        .expect("Expected correct validator address"),
                )?
                .expect("validator should be presented in store");
            self.bonded_to_unbonding(ctx, &mut validator)?;
            amt_from_bonded_to_not_bonded = amt_from_not_bonded_to_bonded + validator.tokens;
            self.delete_last_validator_power(ctx, &validator.operator_address)?;
            updates.push(validator.abci_validator_update_zero());
        }

        // Update the pools based on the recent updates in the validator set:
        // - The tokens from the non-bonded candidates that enter the new validator set need to be transferred
        // to the Bonded pool.
        // - The tokens from the bonded validators that are being kicked out from the validator set
        // need to be transferred to the NotBonded pool.
        // Compare and subtract the respective amounts to only perform one transfer.
        // This is done in order to avoid doing multiple updates inside each iterator/loop.
        match amt_from_bonded_to_not_bonded.cmp(&amt_from_not_bonded_to_bonded) {
            Ordering::Greater => {
                self.not_bonded_tokens_to_bonded(
                    ctx,
                    amt_from_bonded_to_not_bonded - amt_from_not_bonded_to_bonded,
                )?;
            }
            Ordering::Less => {
                self.bonded_tokens_to_not_bonded(
                    ctx,
                    amt_from_bonded_to_not_bonded - amt_from_not_bonded_to_bonded,
                )?;
            }
            Ordering::Equal => {}
        }

        // set total power on lookup index if there are any updates
        if !updates.is_empty() {
            self.set_last_total_power(ctx, Uint256::from_u128(total_power as u128))?;
        }
        Ok(updates)
    }

    pub fn power_reduction<DB: Database, CTX: QueryableContext<DB, SK>>(&self, _ctx: &CTX) -> i64 {
        // TODO: sdk constant in cosmos
        1_000_000
    }

    pub fn not_bonded_tokens_to_bonded<DB: Database, CTX: TransactionalContext<DB, SK>>(
        &self,
        ctx: &mut CTX,
        amount: Uint256,
    ) -> Result<(), StoreErrors> {
        // TODO: original routine is unfailable, it means that the amount is a valid number.
        // The method is called from failable methods. Consider to provide correct solution taking
        // into account additional analisis.
        let params = self.staking_params_keeper.try_get(ctx)?;
        let coins = SendCoins::new(vec![Coin {
            denom: params.bond_denom,
            amount,
        }])
        .unwrap();

        // TODO: check and maybe remove unwrap
        self.bank_keeper
            .send_coins_from_module_to_module::<DB, AK, CTX>(
                ctx,
                NOT_BONDED_POOL_NAME.into(),
                BONDED_POOL_NAME.into(),
                coins,
            )
            .unwrap();

        Ok(())
    }

    /// begin_info returns the completion time and height of a redelegation, along
    /// with a boolean signaling if the redelegation is complete based on the source
    /// validator.
    pub fn begin_info<DB: Database, CTX: TransactionalContext<DB, SK>>(
        &self,
        ctx: &mut CTX,
        val_addr: &ValAddress,
    ) -> (Timestamp, u64, bool) {
        // TODO: When would the validator not be found?
        let validator = self.validator(ctx, val_addr);
        let validator_status = validator
            .as_ref()
            .map(|v| v.status.clone())
            .unwrap_or(BondStatus::Bonded);

        match validator_status {
            BondStatus::Bonded => {
                // the longest wait - just unbonding period from now
                let params = self.staking_params_keeper.get(ctx);
                // TODO: consider to work with time in Gears
                let duration = chrono::TimeDelta::new(
                    params.unbonding_time.seconds,
                    params.unbonding_time.nanos as u32,
                )
                .unwrap();
                let time = ctx.get_time();
                // TODO: consider to work with time in Gears
                let time =
                    chrono::DateTime::from_timestamp(time.seconds, time.nanos as u32).unwrap();
                let completion_time = time + duration;
                let height = ctx.height();
                // TODO: consider to work with time in Gears
                let completion_time = Timestamp {
                    seconds: completion_time.timestamp(),
                    nanos: completion_time.timestamp_subsec_nanos() as i32,
                };
                (completion_time, height, false)
            }
            BondStatus::Unbonded => (
                Timestamp {
                    seconds: 0,
                    nanos: 0,
                },
                0,
                true,
            ),
            BondStatus::Unbonding => {
                let validator = validator.unwrap();
                (validator.unbonding_time, validator.unbonding_height, false)
            }
        }
    }
}

/// given a map of remaining validators to previous bonded power
/// returns the list of validators to be unbonded, sorted by operator address
fn sort_no_longer_bonded(last: &HashMap<String, Vec<u8>>) -> anyhow::Result<Vec<String>> {
    let mut no_longer_bonded = last.iter().map(|(k, _v)| k.clone()).collect::<Vec<_>>();
    // sorted by address - order doesn't matter
    no_longer_bonded.sort();
    Ok(no_longer_bonded)
}<|MERGE_RESOLUTION|>--- conflicted
+++ resolved
@@ -8,23 +8,13 @@
     context::{block::BlockContext, init::InitContext, QueryableContext, TransactionalContext},
     error::AppError,
     params::ParamsSubspaceKey,
-<<<<<<< HEAD
-    store::{
-        database::Database, QueryableKVStore, ReadPrefixStore, StoreKey, TransactionalKVStore,
-        WritePrefixStore,
-    },
+    store::{database::Database, StoreKey},
     tendermint::types::{
         proto::{
             event::{Event, EventAttribute},
             validator::ValidatorUpdate,
         },
         time::Timestamp,
-=======
-    store::{database::Database, StoreKey},
-    tendermint::types::proto::{
-        event::{Event, EventAttribute},
-        validator::ValidatorUpdate,
->>>>>>> da75e6b3
     },
     types::{
         address::{AccAddress, ValAddress},
@@ -177,9 +167,11 @@
         }
 
         for redelegation in genesis.redelegations {
-            self.set_redelegation(ctx, &redelegation);
+            self.set_redelegation(ctx, &redelegation)
+                .expect("setting of redelegation won't fail because used infallable context");
             for entry in &redelegation.entries {
-                self.insert_redelegation_queue(ctx, &redelegation, entry.completion_time.clone());
+                self.insert_redelegation_queue(ctx, &redelegation, entry.completion_time.clone())
+                    .expect("setting of redelegation won't fail because used infallable context");
             }
         }
 
@@ -561,9 +553,9 @@
         &self,
         ctx: &mut CTX,
         val_addr: &ValAddress,
-    ) -> (Timestamp, u64, bool) {
+    ) -> Result<(Timestamp, u64, bool), StoreErrors> {
         // TODO: When would the validator not be found?
-        let validator = self.validator(ctx, val_addr);
+        let validator = self.validator(ctx, val_addr)?;
         let validator_status = validator
             .as_ref()
             .map(|v| v.status.clone())
@@ -572,7 +564,7 @@
         match validator_status {
             BondStatus::Bonded => {
                 // the longest wait - just unbonding period from now
-                let params = self.staking_params_keeper.get(ctx);
+                let params = self.staking_params_keeper.try_get(ctx)?;
                 // TODO: consider to work with time in Gears
                 let duration = chrono::TimeDelta::new(
                     params.unbonding_time.seconds,
@@ -590,19 +582,19 @@
                     seconds: completion_time.timestamp(),
                     nanos: completion_time.timestamp_subsec_nanos() as i32,
                 };
-                (completion_time, height, false)
-            }
-            BondStatus::Unbonded => (
+                Ok((completion_time, height, false))
+            }
+            BondStatus::Unbonded => Ok((
                 Timestamp {
                     seconds: 0,
                     nanos: 0,
                 },
                 0,
                 true,
-            ),
+            )),
             BondStatus::Unbonding => {
                 let validator = validator.unwrap();
-                (validator.unbonding_time, validator.unbonding_height, false)
+                Ok((validator.unbonding_time, validator.unbonding_height, false))
             }
         }
     }
