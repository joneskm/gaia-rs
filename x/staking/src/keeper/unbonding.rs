--- conflicted
+++ resolved
@@ -1,20 +1,14 @@
-<<<<<<< HEAD
 use super::*;
 use crate::{
     consts::error::SERDE_ENCODING_DOMAIN_TYPE, parse_validator_queue_key,
     unbonding_delegation_time_key, validator_queue_key,
 };
-use gears::{store::database::ext::UnwrapCorrupt, tendermint::types::time::Timestamp};
-=======
-pub use super::*;
-use crate::consts::error::{SERDE_ENCODING_DOMAIN_TYPE, TIMESTAMP_NANOS_EXPECT};
 use gears::{
     context::{InfallibleContext, InfallibleContextMut},
     store::database::ext::UnwrapCorrupt,
     tendermint::types::time::Timestamp,
     types::store::errors::StoreErrors,
 };
->>>>>>> 31014cb2
 
 impl<
         SK: StoreKey,
@@ -181,23 +175,6 @@
         );
     }
 
-<<<<<<< HEAD
-=======
-    pub fn set_last_validator_power<DB: Database, CTX: TransactionalContext<DB, SK>>(
-        &self,
-        ctx: &mut CTX,
-        validator: &LastValidatorPower,
-    ) -> Result<(), StoreErrors> {
-        let store = TransactionalContext::kv_store_mut(ctx, &self.store_key);
-        let mut delegations_store = store.prefix_store_mut(LAST_VALIDATOR_POWER_KEY);
-        let key = validator.address.to_string().as_bytes().to_vec();
-        delegations_store.set(
-            key,
-            serde_json::to_vec(&validator).expect(SERDE_ENCODING_DOMAIN_TYPE),
-        )
-    }
-
->>>>>>> 31014cb2
     pub fn after_validator_begin_unbonding<DB: Database, CTX: TransactionalContext<DB, SK>>(
         &self,
         ctx: &mut CTX,
@@ -462,13 +439,4 @@
             Ok(Vec::new())
         }
     }
-<<<<<<< HEAD
-=======
-}
-
-pub(super) fn unbonding_delegation_time_key(time: chrono::DateTime<Utc>) -> [u8; 8] {
-    time.timestamp_nanos_opt()
-        .expect(TIMESTAMP_NANOS_EXPECT)
-        .to_le_bytes()
->>>>>>> 31014cb2
 }