pub use super::*;
use crate::consts::error::{SERDE_ENCODING_DOMAIN_TYPE, TIMESTAMP_NANOS_EXPECT};
use gears::{store::database::ext::UnwrapCorrupt, tendermint::types::time::Timestamp};

impl<
        SK: StoreKey,
        PSK: ParamsSubspaceKey,
        AK: AccountKeeper<SK>,
        BK: BankKeeper<SK>,
        KH: KeeperHooks<SK>,
    > Keeper<SK, PSK, AK, BK, KH>
{
    pub fn unbonding_delegation<DB: Database, CTX: QueryableContext<DB, SK>>(
        &self,
        ctx: &mut CTX,
        del_addr: AccAddress,
        val_addr: ValAddress,
    ) -> Option<UnbondingDelegation> {
        let store = ctx.kv_store(&self.store_key);
        let delegations_store = store.prefix_store(UNBONDING_DELEGATIONS_KEY);
        let mut key = Vec::from(del_addr);
        key.extend_from_slice(&Vec::from(val_addr));
        if let Some(bytes) = delegations_store.get(&key) {
            if let Ok(delegation) = serde_json::from_slice(&bytes) {
                return Some(delegation);
            }
        }
        None
    }

    pub fn set_unbonding_delegation<DB: Database, CTX: TransactionalContext<DB, SK>>(
        &self,
        ctx: &mut CTX,
        delegation: &UnbondingDelegation,
    ) {
        let store = ctx.kv_store_mut(&self.store_key);
        let mut delegations_store = store.prefix_store_mut(UNBONDING_DELEGATIONS_KEY);
        let mut key = Vec::from(delegation.delegator_address.clone());
        key.extend_from_slice(&Vec::from(delegation.validator_address.clone()));
        delegations_store.set(
            key,
            serde_json::to_vec(&delegation).expect(SERDE_ENCODING_DOMAIN_TYPE),
        );
    }

    pub fn remove_unbonding_delegation<DB: Database, CTX: TransactionalContext<DB, SK>>(
        &self,
        ctx: &mut CTX,
        delegation: &UnbondingDelegation,
    ) -> Option<Vec<u8>> {
        let store = ctx.kv_store_mut(&self.store_key);
        let mut delegations_store = store.prefix_store_mut(UNBONDING_DELEGATIONS_KEY);
        let mut key = Vec::from(delegation.delegator_address.clone());
        key.extend_from_slice(&Vec::from(delegation.validator_address.clone()));
        delegations_store.delete(&key)
    }

    /// Returns a concatenated list of all the timeslices inclusively previous to
    /// currTime, and deletes the timeslices from the queue
    pub fn dequeue_all_mature_ubd_queue<DB: Database, CTX: TransactionalContext<DB, SK>>(
        &self,
        ctx: &mut CTX,
        time: Timestamp,
    ) -> Vec<DvPair> {
        let (keys, mature_unbonds) = {
            let storage = ctx.kv_store(&self.store_key);
            let store = storage.prefix_store(UNBONDING_QUEUE_KEY);
            // TODO: consider to move the DataTime type and work with timestamps into Gears
            // The timestamp is provided by context and conversion won't fail.
            let time = chrono::DateTime::from_timestamp(time.seconds, time.nanos as u32).unwrap();
            let end = unbonding_delegation_time_key(time).to_vec();
            let mut mature_unbonds = vec![];
            let mut keys = vec![];
            // gets an iterator for all timeslices from time 0 until the current Blockheader time
            let mut previous_was_end = false;
            for (k, v) in store.range(..).take_while(|(k, _)| {
                let is_not_end = **k != end;
                let res = is_not_end && !previous_was_end;
                previous_was_end = !is_not_end;
                res
            }) {
                let time_slice: Vec<DvPair> = serde_json::from_slice(&v).unwrap_or_corrupt();
                mature_unbonds.extend(time_slice);
                keys.push(k.to_vec());
            }
            (keys, mature_unbonds)
        };
        let storage = ctx.kv_store_mut(&self.store_key);
        let mut store = storage.prefix_store_mut(UNBONDING_QUEUE_KEY);
        keys.iter().for_each(|k| {
            store.delete(k);
        });
        mature_unbonds
    }

    /// Insert an unbonding delegation to the appropriate timeslice in the unbonding queue
    pub fn insert_ubd_queue<DB: Database, CTX: TransactionalContext<DB, SK>>(
        &self,
        ctx: &mut CTX,
        delegation: &UnbondingDelegation,
        time: Timestamp,
    ) {
        let time_slice = self.ubd_queue_time_slice(ctx, &time);
        let dv_pair = DvPair::new(
            delegation.validator_address.clone(),
            delegation.delegator_address.clone(),
        );

        if let Some(mut time_slice) = time_slice {
            time_slice.push(dv_pair);
            self.set_ubd_queue_time_slice(ctx, time, time_slice);
        } else {
            self.set_ubd_queue_time_slice(ctx, time, vec![dv_pair]);
        }
    }

    pub fn insert_unbonding_validator_queue<DB: Database, CTX: TransactionalContext<DB, SK>>(
        &self,
        ctx: &mut CTX,
        validator: &Validator,
    ) {
        let mut addrs =
            self.unbonding_validators(ctx, &validator.unbonding_time, validator.unbonding_height);
        addrs.push(validator.operator_address.to_string());
        self.set_unbonding_validators_queue(
            ctx,
            validator.unbonding_time.clone(),
            validator.unbonding_height,
            addrs,
        );
    }

    pub fn ubd_queue_time_slice<DB: Database, CTX: QueryableContext<DB, SK>>(
        &self,
        ctx: &mut CTX,
        time: &Timestamp,
    ) -> Option<Vec<DvPair>> {
        let store = ctx.kv_store(&self.store_key);
        let store = store.prefix_store(UNBONDING_QUEUE_KEY);
        // TODO: consider to move the DataTime type and work with timestamps into Gears
        // The timestamp is provided by context and conversion won't fail.
        let time = chrono::DateTime::from_timestamp(time.seconds, time.nanos as u32).unwrap();
        if let Some(bz) = store.get(time.to_string().as_bytes()) {
            serde_json::from_slice(&bz).unwrap_or_default()
        } else {
            None
        }
    }

    pub fn set_ubd_queue_time_slice<DB: Database, CTX: TransactionalContext<DB, SK>>(
        &self,
        ctx: &mut CTX,
        time: Timestamp,
        time_slice: Vec<DvPair>,
    ) {
        let store = ctx.kv_store_mut(&self.store_key);
        let mut store = store.prefix_store_mut(UNBONDING_QUEUE_KEY);
        // TODO: consider to move the DataTime type and work with timestamps into Gears
        // The timestamp is provided by context and conversion won't fail.
        let time = chrono::DateTime::from_timestamp(time.seconds, time.nanos as u32).unwrap();
        let key = time.to_string().as_bytes().to_vec();
        store.set(
            key,
            serde_json::to_vec(&time_slice).expect(SERDE_ENCODING_DOMAIN_TYPE),
        );
    }

    pub fn set_last_validator_power<DB: Database, CTX: TransactionalContext<DB, SK>>(
        &self,
        ctx: &mut CTX,
        validator: &LastValidatorPower,
    ) {
        let store = ctx.kv_store_mut(&self.store_key);
        let mut delegations_store = store.prefix_store_mut(LAST_VALIDATOR_POWER_KEY);
        let key = validator.address.to_string().as_bytes().to_vec();
        delegations_store.set(
            key,
            serde_json::to_vec(&validator).expect(SERDE_ENCODING_DOMAIN_TYPE),
        );
    }

    pub fn after_validator_begin_unbonding<DB: Database, CTX: TransactionalContext<DB, SK>>(
        &self,
        ctx: &mut CTX,
        validator: &Validator,
    ) -> anyhow::Result<()> {
        if let Some(ref hooks) = self.hooks_keeper {
            hooks.after_validator_begin_unbonding(
                ctx,
                validator.cons_addr(),
                validator.operator_address.clone(),
            );
        }
        Ok(())
    }

    pub fn unbond_all_mature_validators<DB: Database>(&self, ctx: &mut BlockContext<'_, DB, SK>) {
        let block_time = ctx.get_time();
        // TODO: consider to move the DataTime type and work with timestamps into Gears
        // The timestamp is provided by context and conversion won't fail.
        let block_time =
            chrono::DateTime::from_timestamp(block_time.seconds, block_time.nanos as u32).unwrap();

        let block_height = ctx.height();

        // unbondingValIterator will contains all validator addresses indexed under
        // the ValidatorQueueKey prefix. Note, the entire index key is composed as
        // ValidatorQueueKey | timeBzLen (8-byte big endian) | timeBz | heightBz (8-byte big endian),
        // so it may be possible that certain validator addresses that are iterated
        // over are not ready to unbond, so an explicit check is required.
        let unbonding_val_map: HashMap<Vec<u8>, Vec<String>> =
            self.validator_queue_map(ctx, block_time, block_height);

        for (k, v) in &unbonding_val_map {
            let (time, height) =
                parse_validator_queue_key(k).expect("failed to parse unbonding key");

            // All addresses for the given key have the same unbonding height and time.
            // We only unbond if the height and time are less than the current height
            // and time.

            if height < block_height && (time <= block_time) {
                for addr in v {
                    let val_addr = ValAddress::from_bech32(addr)
                        .expect("Failed to parse stored ValAddress in validators queue. Validators queue map contains vector of string addresses that could be a valid ValAddress representation.");
                    let mut validator = self
                        .validator(ctx, &val_addr)
                        .expect("validator in the unbonding queue was not found");

                    assert_eq!(
                        validator.status,
                        BondStatus::Unbonding,
                        "unexpected validator in unbonding queue; status was not unbonding"
                    );

                    self.unbonding_to_unbonded(ctx, &mut validator);
                    if validator.delegator_shares.is_zero() {
                        self.remove_validator(ctx, &validator);
                    }
                }
            }

            let store = ctx.kv_store_mut(&self.store_key);
            let mut store = store.prefix_store_mut(VALIDATORS_QUEUE_KEY);
            unbonding_val_map.keys().for_each(|k| {
                store.delete(k);
            });
        }
    }

    pub fn unbonding_to_bonded<DB: Database, CTX: TransactionalContext<DB, SK>>(
        &self,
        ctx: &mut CTX,
        validator: &mut Validator,
    ) -> anyhow::Result<()> {
        if validator.status != BondStatus::Unbonding {
            return Err(AppError::Custom(format!(
                "bad state transition unbonding to bonded, validator: {}",
                validator.operator_address
            ))
            .into());
        }
        self.bond_validator(ctx, validator);
        Ok(())
    }

    pub fn unbonding_to_unbonded<DB: Database, CTX: TransactionalContext<DB, SK>>(
        &self,
        ctx: &mut CTX,
        validator: &mut Validator,
    ) {
        assert_eq!(
            validator.status,
            BondStatus::Unbonding,
            "bad state transition unbonding to unbonded, validator: {}",
            validator.operator_address
        );
        self.complete_unbonding_validator(ctx, validator);
    }

    pub fn complete_unbonding<DB: Database>(
        &self,
        ctx: &mut BlockContext<'_, DB, SK>,
        val_addr: ValAddress,
        del_addr: AccAddress,
    ) -> anyhow::Result<Vec<Coin>> {
        let params = self.staking_params_keeper.get(ctx);
        let ubd = if let Some(delegation) = self.unbonding_delegation(ctx, del_addr, val_addr) {
            delegation
        } else {
            return Err(AppError::Custom("No unbonding delegation".into()).into());
        };
        let bond_denom = params.bond_denom;
        let mut balances = vec![];
        let ctx_time = ctx.get_time();
        // TODO: consider to move the DataTime type and work with timestamps into Gears
        // The timestamp is provided by context and conversion won't fail.
        let ctx_time =
            chrono::DateTime::from_timestamp(ctx_time.seconds, ctx_time.nanos as u32).unwrap();

        // loop through all the entries and complete unbonding mature entries
        let mut new_ubd = vec![];
        for entry in ubd.entries.iter() {
            if entry.is_mature(ctx_time) {
                // track undelegation only when remaining or truncated shares are non-zero
                let amount = entry.balance;
                if amount.is_zero() {
                    let coin = Coin {
                        denom: bond_denom.clone(),
                        amount,
                    };
                    let amount = SendCoins::new(vec![coin.clone()])?;
                    self.bank_keeper
                        .undelegate_coins_from_module_to_account::<DB, AK, BlockContext<'_, DB, SK>>(
                            ctx,
                            NOT_BONDED_POOL_NAME.to_string(),
                            ubd.delegator_address.clone(),
                            amount,
                        )?;
                    balances.push(coin);
                }
            } else {
                new_ubd.push(entry.clone());
            }
        }

        // set the unbonding delegation or remove it if there are no more entries
        if new_ubd.is_empty() {
            self.remove_unbonding_delegation(ctx, &ubd);
        } else {
            self.set_unbonding_delegation(ctx, &ubd);
        }

        Ok(balances)
    }

    pub fn complete_unbonding_validator<DB: Database, CTX: TransactionalContext<DB, SK>>(
        &self,
        ctx: &mut CTX,
        validator: &mut Validator,
    ) {
        validator.update_status(BondStatus::Unbonded);
        self.set_validator(ctx, validator);
    }

    pub fn begin_unbonding_validator<DB: Database, CTX: TransactionalContext<DB, SK>>(
        &self,
        ctx: &mut CTX,
        validator: &mut Validator,
    ) -> anyhow::Result<()> {
        // delete the validator by power index, as the key will change
        self.delete_validator_by_power_index(ctx, validator);
        // sanity check
        if validator.status != BondStatus::Bonded {
            return Err(AppError::Custom(format!(
                "should not already be unbonded or unbonding, validator: {}",
                validator.operator_address
            ))
            .into());
        }
        validator.update_status(BondStatus::Unbonding);

        // set the unbonding completion time and completion height appropriately
<<<<<<< HEAD
        // TODO: make better api for timestamps in Gears
        validator.unbonding_time = ctx.get_time().unwrap();
        validator.unbonding_height = ctx.height();
=======
        validator.unbonding_time = ctx.get_time();
        validator.unbonding_height = ctx.height() as i64;
>>>>>>> c14460d7

        // save the now unbonded validator record and power index
        self.set_validator(ctx, validator);
        self.set_validator_by_power_index(ctx, validator);

        // Adds to unbonding validator queue
        self.insert_unbonding_validator_queue(ctx, validator);

        // trigger hook
        self.after_validator_begin_unbonding(ctx, validator)?;
        Ok(())
    }

    pub fn set_unbonding_validators_queue<DB: Database, CTX: TransactionalContext<DB, SK>>(
        &self,
        ctx: &mut CTX,
        end_time: Timestamp,
        end_height: u64,
        addrs: Vec<String>,
    ) {
        let store = ctx.kv_store_mut(&self.store_key);
        let mut store = store.prefix_store_mut(VALIDATORS_QUEUE_KEY);
        // TODO: consider to move the DataTime type and work with timestamps into Gears
        // The timestamp is provided by context and conversion won't fail.
        let end_time =
            chrono::DateTime::from_timestamp(end_time.seconds, end_time.nanos as u32).unwrap();
        let key = validator_queue_key(end_time, end_height);
        let value = serde_json::to_vec(&addrs).expect(SERDE_ENCODING_DOMAIN_TYPE);
        store.set(key, value);
    }

    /// DeleteValidatorQueueTimeSlice deletes all entries in the queue indexed by a
    /// given height and time.
    pub fn delete_validator_queue_time_slice<DB: Database, CTX: TransactionalContext<DB, SK>>(
        &self,
        ctx: &mut CTX,
        end_time: Timestamp,
        end_height: u64,
    ) {
        let store = ctx.kv_store_mut(&self.store_key);
        let mut store = store.prefix_store_mut(VALIDATORS_QUEUE_KEY);
        // TODO: consider to move the DataTime type and work with timestamps into Gears
        // The timestamp is provided by context and conversion won't fail.
        let end_time =
            chrono::DateTime::from_timestamp(end_time.seconds, end_time.nanos as u32).unwrap();
        store.delete(&validator_queue_key(end_time, end_height));
    }

    pub fn unbonding_validators<DB: Database, CTX: TransactionalContext<DB, SK>>(
        &self,
        ctx: &mut CTX,
        unbonding_time: &Timestamp,
        unbonding_height: u64,
    ) -> Vec<String> {
        let store = ctx.kv_store_mut(&self.store_key);
        let store = store.prefix_store(VALIDATORS_QUEUE_KEY);

        if let Some(bz) = store.get(&validator_queue_key(
            // TODO: consider to move the DataTime type and work with timestamps into Gears
            // The timestamp is provided by context and conversion won't fail.
            chrono::DateTime::from_timestamp(unbonding_time.seconds, unbonding_time.nanos as u32)
                .unwrap(),
            unbonding_height,
        )) {
            let res: Vec<String> = serde_json::from_slice(&bz).unwrap_or_corrupt();
            res
        } else {
            vec![]
        }
    }
}

pub(super) fn unbonding_delegation_time_key(time: chrono::DateTime<Utc>) -> [u8; 8] {
    time.timestamp_nanos_opt()
        .expect(TIMESTAMP_NANOS_EXPECT)
        .to_ne_bytes()
}<|MERGE_RESOLUTION|>--- conflicted
+++ resolved
@@ -361,14 +361,8 @@
         validator.update_status(BondStatus::Unbonding);
 
         // set the unbonding completion time and completion height appropriately
-<<<<<<< HEAD
-        // TODO: make better api for timestamps in Gears
-        validator.unbonding_time = ctx.get_time().unwrap();
+        validator.unbonding_time = ctx.get_time();
         validator.unbonding_height = ctx.height();
-=======
-        validator.unbonding_time = ctx.get_time();
-        validator.unbonding_height = ctx.height() as i64;
->>>>>>> c14460d7
 
         // save the now unbonded validator record and power index
         self.set_validator(ctx, validator);
