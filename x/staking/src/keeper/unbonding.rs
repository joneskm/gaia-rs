use super::*;
use crate::{
    consts::error::SERDE_ENCODING_DOMAIN_TYPE, parse_validator_queue_key,
    unbonding_delegation_time_key, validator_queue_key,
};
use gears::{
    context::{InfallibleContext, InfallibleContextMut},
    store::database::ext::UnwrapCorrupt,
    tendermint::types::time::Timestamp,
};

impl<
        SK: StoreKey,
        PSK: ParamsSubspaceKey,
        AK: AccountKeeper<SK>,
        BK: BankKeeper<SK>,
        KH: KeeperHooks<SK>,
    > Keeper<SK, PSK, AK, BK, KH>
{
    pub fn unbonding_delegation<DB: Database, CTX: InfallibleContext<DB, SK>>(
        &self,
        ctx: &mut CTX,
        del_addr: AccAddress,
        val_addr: ValAddress,
    ) -> Option<UnbondingDelegation> {
        let store = InfallibleContext::infallible_store(ctx, &self.store_key);
        let delegations_store = store.prefix_store(UNBONDING_DELEGATIONS_KEY);
        let mut key = Vec::from(del_addr);
        key.extend_from_slice(&Vec::from(val_addr));
        if let Some(bytes) = delegations_store.get(&key) {
            if let Ok(delegation) = serde_json::from_slice(&bytes) {
                return Some(delegation);
            }
        }
        None
    }

    pub fn set_unbonding_delegation<DB: Database, CTX: InfallibleContextMut<DB, SK>>(
        &self,
        ctx: &mut CTX,
        delegation: &UnbondingDelegation,
    ) {
        let store = InfallibleContextMut::infallible_store_mut(ctx, &self.store_key);
        let mut delegations_store = store.prefix_store_mut(UNBONDING_DELEGATIONS_KEY);
        let mut key = Vec::from(delegation.delegator_address.clone());
        key.extend_from_slice(&Vec::from(delegation.validator_address.clone()));
        delegations_store.set(
            key,
            serde_json::to_vec(&delegation).expect(SERDE_ENCODING_DOMAIN_TYPE),
        );
    }

    pub fn remove_unbonding_delegation<DB: Database, CTX: InfallibleContextMut<DB, SK>>(
        &self,
        ctx: &mut CTX,
        delegation: &UnbondingDelegation,
    ) -> Option<Vec<u8>> {
        let store = InfallibleContextMut::infallible_store_mut(ctx, &self.store_key);
        let mut delegations_store = store.prefix_store_mut(UNBONDING_DELEGATIONS_KEY);
        let mut key = Vec::from(delegation.delegator_address.clone());
        key.extend_from_slice(&Vec::from(delegation.validator_address.clone()));
        delegations_store.delete(&key)
    }

    /// Returns a concatenated list of all the timeslices inclusively previous to
    /// currTime, and deletes the timeslices from the queue
    pub fn dequeue_all_mature_ubd_queue<DB: Database, CTX: InfallibleContextMut<DB, SK>>(
        &self,
        ctx: &mut CTX,
        time: Timestamp,
    ) -> Vec<DvPair> {
        let (keys, mature_unbonds) = {
            let storage = InfallibleContext::infallible_store(ctx, &self.store_key);
            let store = storage.prefix_store(UNBONDING_QUEUE_KEY);
            // TODO: consider to move the DataTime type and work with timestamps into Gears
            // The timestamp is provided by context and conversion won't fail.
            let time = chrono::DateTime::from_timestamp(time.seconds, time.nanos as u32).unwrap();
            let end = unbonding_delegation_time_key(time).to_vec();
            let mut mature_unbonds = vec![];
            let mut keys = vec![];
            // gets an iterator for all timeslices from time 0 until the current Blockheader time
            let mut previous_was_end = false;
            for (k, v) in store.range(..).take_while(|(k, _)| {
                let is_not_end = **k != end;
                let res = is_not_end && !previous_was_end;
                previous_was_end = !is_not_end;
                res
            }) {
                let time_slice: Vec<DvPair> = serde_json::from_slice(&v).unwrap_or_corrupt();
                mature_unbonds.extend(time_slice);
                keys.push(k.to_vec());
            }
            (keys, mature_unbonds)
        };
        let storage = InfallibleContextMut::infallible_store_mut(ctx, &self.store_key);
        let mut store = storage.prefix_store_mut(UNBONDING_QUEUE_KEY);
        keys.iter().for_each(|k| {
            store.delete(k);
        });
        mature_unbonds
    }

    /// Insert an unbonding delegation to the appropriate timeslice in the unbonding queue
    pub fn insert_ubd_queue<DB: Database, CTX: InfallibleContextMut<DB, SK>>(
        &self,
        ctx: &mut CTX,
        delegation: &UnbondingDelegation,
        time: Timestamp,
    ) {
        let time_slice = self.ubd_queue_time_slice(ctx, &time);
        let dv_pair = DvPair::new(
            delegation.validator_address.clone(),
            delegation.delegator_address.clone(),
        );

        if let Some(mut time_slice) = time_slice {
            time_slice.push(dv_pair);
            self.set_ubd_queue_time_slice(ctx, time, time_slice);
        } else {
            self.set_ubd_queue_time_slice(ctx, time, vec![dv_pair]);
        }
    }

    pub fn insert_unbonding_validator_queue<DB: Database, CTX: TransactionalContext<DB, SK>>(
        &self,
        ctx: &mut CTX,
        validator: &Validator,
    ) -> Result<(), GasStoreErrors> {
        let mut addrs =
            self.unbonding_validators(ctx, &validator.unbonding_time, validator.unbonding_height)?;
        addrs.push(validator.operator_address.to_string());
        self.set_unbonding_validators_queue(
            ctx,
            validator.unbonding_time.clone(),
            validator.unbonding_height,
            addrs,
        )?;

        Ok(())
    }

    pub fn ubd_queue_time_slice<DB: Database, CTX: InfallibleContext<DB, SK>>(
        &self,
        ctx: &mut CTX,
        time: &Timestamp,
    ) -> Option<Vec<DvPair>> {
        let store = InfallibleContext::infallible_store(ctx, &self.store_key);
        let store = store.prefix_store(UNBONDING_QUEUE_KEY);
        // TODO: consider to move the DataTime type and work with timestamps into Gears
        // The timestamp is provided by context and conversion won't fail.
        let time = chrono::DateTime::from_timestamp(time.seconds, time.nanos as u32).unwrap();
        if let Some(bz) = store.get(time.to_string().as_bytes()) {
            serde_json::from_slice(&bz).unwrap_or_default()
        } else {
            None
        }
    }

    pub fn set_ubd_queue_time_slice<DB: Database, CTX: InfallibleContextMut<DB, SK>>(
        &self,
        ctx: &mut CTX,
        time: Timestamp,
        time_slice: Vec<DvPair>,
    ) {
        let store = InfallibleContextMut::infallible_store_mut(ctx, &self.store_key);
        let mut store = store.prefix_store_mut(UNBONDING_QUEUE_KEY);
        // TODO: consider to move the DataTime type and work with timestamps into Gears
        // The timestamp is provided by context and conversion won't fail.
        let time = chrono::DateTime::from_timestamp(time.seconds, time.nanos as u32).unwrap();
        let key = time.to_string().as_bytes().to_vec();
        store.set(
            key,
            serde_json::to_vec(&time_slice).expect(SERDE_ENCODING_DOMAIN_TYPE),
        );
    }

<<<<<<< HEAD
=======
    pub fn set_last_validator_power<DB: Database, CTX: TransactionalContext<DB, SK>>(
        &self,
        ctx: &mut CTX,
        validator: &LastValidatorPower,
    ) -> Result<(), GasStoreErrors> {
        let store = TransactionalContext::kv_store_mut(ctx, &self.store_key);
        let mut delegations_store = store.prefix_store_mut(LAST_VALIDATOR_POWER_KEY);
        let key = validator.address.to_string().as_bytes().to_vec();
        delegations_store.set(
            key,
            serde_json::to_vec(&validator).expect(SERDE_ENCODING_DOMAIN_TYPE),
        )
    }

>>>>>>> c0ab2b60
    pub fn after_validator_begin_unbonding<DB: Database, CTX: TransactionalContext<DB, SK>>(
        &self,
        ctx: &mut CTX,
        validator: &Validator,
    ) -> anyhow::Result<()> {
        if let Some(ref hooks) = self.hooks_keeper {
            hooks.after_validator_begin_unbonding(
                ctx,
                validator.cons_addr(),
                validator.operator_address.clone(),
            );
        }
        Ok(())
    }

    pub fn unbond_all_mature_validators<DB: Database>(
        &self,
        ctx: &mut BlockContext<'_, DB, SK>,
    ) -> Result<(), GasStoreErrors> {
        let block_time = ctx.get_time();
        // TODO: consider to move the DataTime type and work with timestamps into Gears
        // The timestamp is provided by context and conversion won't fail.
        let block_time =
            chrono::DateTime::from_timestamp(block_time.seconds, block_time.nanos as u32).unwrap();

        let block_height = ctx.height();

        // unbondingValIterator will contains all validator addresses indexed under
        // the ValidatorQueueKey prefix. Note, the entire index key is composed as
        // ValidatorQueueKey | timeBzLen (8-byte big endian) | timeBz | heightBz (8-byte big endian),
        // so it may be possible that certain validator addresses that are iterated
        // over are not ready to unbond, so an explicit check is required.
        let unbonding_val_map: HashMap<Vec<u8>, Vec<String>> =
            self.validator_queue_map(ctx, block_time, block_height);

        for (k, v) in &unbonding_val_map {
            let (time, height) =
                parse_validator_queue_key(k).expect("failed to parse unbonding key");

            // All addresses for the given key have the same unbonding height and time.
            // We only unbond if the height and time are less than the current height
            // and time.

            if height < block_height && (time <= block_time) {
                for addr in v {
                    let val_addr = ValAddress::from_bech32(addr)
                        .expect("Failed to parse stored ValAddress in validators queue. Validators queue map contains vector of string addresses that could be a valid ValAddress representation.");
                    let mut validator = self
                        .validator(ctx, &val_addr)?
                        .expect("validator in the unbonding queue was not found");

                    assert_eq!(
                        validator.status,
                        BondStatus::Unbonding,
                        "unexpected validator in unbonding queue; status was not unbonding"
                    );

                    self.unbonding_to_unbonded(ctx, &mut validator)
                        .expect(CTX_NO_GAS_UNWRAP);
                    if validator.delegator_shares.is_zero() {
                        self.remove_validator(ctx, &validator)?;
                    }
                }
            }

            let store = ctx.kv_store_mut(&self.store_key);
            let mut store = store.prefix_store_mut(VALIDATORS_QUEUE_KEY);
            unbonding_val_map.keys().for_each(|k| {
                store.delete(k);
            });
        }

        Ok(())
    }

    pub fn unbonding_to_bonded<DB: Database, CTX: TransactionalContext<DB, SK>>(
        &self,
        ctx: &mut CTX,
        validator: &mut Validator,
    ) -> anyhow::Result<()> {
        if validator.status != BondStatus::Unbonding {
            return Err(AppError::Custom(format!(
                "bad state transition unbonding to bonded, validator: {}",
                validator.operator_address
            ))
            .into());
        }
        self.bond_validator(ctx, validator)?;
        Ok(())
    }

    pub fn unbonding_to_unbonded<DB: Database, CTX: TransactionalContext<DB, SK>>(
        &self,
        ctx: &mut CTX,
        validator: &mut Validator,
    ) -> Result<(), GasStoreErrors> {
        assert_eq!(
            validator.status,
            BondStatus::Unbonding,
            "bad state transition unbonding to unbonded, validator: {}",
            validator.operator_address
        );
        self.complete_unbonding_validator(ctx, validator)
    }

    pub fn complete_unbonding<DB: Database>(
        &self,
        ctx: &mut BlockContext<'_, DB, SK>,
        val_addr: ValAddress,
        del_addr: AccAddress,
    ) -> anyhow::Result<Vec<Coin>> {
        let params = self.staking_params_keeper.get(ctx);
        let ubd = if let Some(delegation) = self.unbonding_delegation(ctx, del_addr, val_addr) {
            delegation
        } else {
            return Err(AppError::Custom("No unbonding delegation".into()).into());
        };
        let bond_denom = params.bond_denom;
        let mut balances = vec![];
        let ctx_time = ctx.get_time();
        // TODO: consider to move the DataTime type and work with timestamps into Gears
        // The timestamp is provided by context and conversion won't fail.
        let ctx_time =
            chrono::DateTime::from_timestamp(ctx_time.seconds, ctx_time.nanos as u32).unwrap();

        // loop through all the entries and complete unbonding mature entries
        let mut new_ubd = vec![];
        for entry in ubd.entries.iter() {
            if entry.is_mature(ctx_time) {
                // track undelegation only when remaining or truncated shares are non-zero
                let amount = entry.balance;
                if amount.is_zero() {
                    let coin = Coin {
                        denom: bond_denom.clone(),
                        amount,
                    };
                    let amount = SendCoins::new(vec![coin.clone()])?;
                    self.bank_keeper
                        .undelegate_coins_from_module_to_account::<DB, AK, BlockContext<'_, DB, SK>>(
                            ctx,
                            NOT_BONDED_POOL_NAME.to_string(),
                            ubd.delegator_address.clone(),
                            amount,
                        )?;
                    balances.push(coin);
                }
            } else {
                new_ubd.push(entry.clone());
            }
        }

        // set the unbonding delegation or remove it if there are no more entries
        if new_ubd.is_empty() {
            self.remove_unbonding_delegation(ctx, &ubd);
        } else {
            self.set_unbonding_delegation(ctx, &ubd);
        }

        Ok(balances)
    }

    pub fn complete_unbonding_validator<DB: Database, CTX: TransactionalContext<DB, SK>>(
        &self,
        ctx: &mut CTX,
        validator: &mut Validator,
    ) -> Result<(), GasStoreErrors> {
        validator.update_status(BondStatus::Unbonded);
        self.set_validator(ctx, validator)
    }

    pub fn begin_unbonding_validator<DB: Database, CTX: TransactionalContext<DB, SK>>(
        &self,
        ctx: &mut CTX,
        validator: &mut Validator,
    ) -> anyhow::Result<()> {
        // delete the validator by power index, as the key will change
        self.delete_validator_by_power_index(ctx, validator)?;
        // sanity check
        if validator.status != BondStatus::Bonded {
            return Err(AppError::Custom(format!(
                "should not already be unbonded or unbonding, validator: {}",
                validator.operator_address
            ))
            .into());
        }
        validator.update_status(BondStatus::Unbonding);

        // set the unbonding completion time and completion height appropriately
        validator.unbonding_time = ctx.get_time();
        validator.unbonding_height = ctx.height();

        // save the now unbonded validator record and power index
        self.set_validator(ctx, validator)?;
        self.set_validator_by_power_index(ctx, validator)?;

        // Adds to unbonding validator queue
        self.insert_unbonding_validator_queue(ctx, validator)?;

        // trigger hook
        self.after_validator_begin_unbonding(ctx, validator)?;
        Ok(())
    }

    pub fn set_unbonding_validators_queue<DB: Database, CTX: TransactionalContext<DB, SK>>(
        &self,
        ctx: &mut CTX,
        end_time: Timestamp,
        end_height: u64,
        addrs: Vec<String>,
    ) -> Result<(), GasStoreErrors> {
        let store = TransactionalContext::kv_store_mut(ctx, &self.store_key);
        let mut store = store.prefix_store_mut(VALIDATORS_QUEUE_KEY);
        // TODO: consider to move the DataTime type and work with timestamps into Gears
        // The timestamp is provided by context and conversion won't fail.
        let end_time =
            chrono::DateTime::from_timestamp(end_time.seconds, end_time.nanos as u32).unwrap();
        let key = validator_queue_key(end_time, end_height);
        let value = serde_json::to_vec(&addrs).expect(SERDE_ENCODING_DOMAIN_TYPE);
        store.set(key, value)?;

        Ok(())
    }

    /// DeleteValidatorQueueTimeSlice deletes all entries in the queue indexed by a
    /// given height and time.
    pub fn delete_validator_queue_time_slice<DB: Database, CTX: TransactionalContext<DB, SK>>(
        &self,
        ctx: &mut CTX,
        end_time: Timestamp,
        end_height: u64,
    ) -> Result<(), GasStoreErrors> {
        let store = TransactionalContext::kv_store_mut(ctx, &self.store_key);
        let mut store = store.prefix_store_mut(VALIDATORS_QUEUE_KEY);
        // TODO: consider to move the DataTime type and work with timestamps into Gears
        // The timestamp is provided by context and conversion won't fail.
        let end_time =
            chrono::DateTime::from_timestamp(end_time.seconds, end_time.nanos as u32).unwrap();
        store.delete(&validator_queue_key(end_time, end_height))?;

        Ok(())
    }

    pub fn unbonding_validators<DB: Database, CTX: TransactionalContext<DB, SK>>(
        &self,
        ctx: &mut CTX,
        unbonding_time: &Timestamp,
        unbonding_height: u64,
    ) -> Result<Vec<String>, GasStoreErrors> {
        let store = TransactionalContext::kv_store_mut(ctx, &self.store_key);
        let store = store.prefix_store(VALIDATORS_QUEUE_KEY);

        if let Some(bz) = store.get(&validator_queue_key(
            // TODO: consider to move the DataTime type and work with timestamps into Gears
            // The timestamp is provided by context and conversion won't fail.
            chrono::DateTime::from_timestamp(unbonding_time.seconds, unbonding_time.nanos as u32)
                .unwrap(),
            unbonding_height,
        ))? {
            let res: Vec<String> = serde_json::from_slice(&bz).unwrap_or_corrupt();
            Ok(res)
        } else {
            Ok(Vec::new())
        }
    }
}<|MERGE_RESOLUTION|>--- conflicted
+++ resolved
@@ -174,23 +174,6 @@
         );
     }
 
-<<<<<<< HEAD
-=======
-    pub fn set_last_validator_power<DB: Database, CTX: TransactionalContext<DB, SK>>(
-        &self,
-        ctx: &mut CTX,
-        validator: &LastValidatorPower,
-    ) -> Result<(), GasStoreErrors> {
-        let store = TransactionalContext::kv_store_mut(ctx, &self.store_key);
-        let mut delegations_store = store.prefix_store_mut(LAST_VALIDATOR_POWER_KEY);
-        let key = validator.address.to_string().as_bytes().to_vec();
-        delegations_store.set(
-            key,
-            serde_json::to_vec(&validator).expect(SERDE_ENCODING_DOMAIN_TYPE),
-        )
-    }
-
->>>>>>> c0ab2b60
     pub fn after_validator_begin_unbonding<DB: Database, CTX: TransactionalContext<DB, SK>>(
         &self,
         ctx: &mut CTX,
