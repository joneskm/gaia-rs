use std::marker::PhantomData;

use bytes::Bytes;
use gears::{
<<<<<<< HEAD
    application::handlers::node::{ABCIHandler, TxError},
    baseapp::QueryResponse,
=======
    application::handlers::node::{ABCIHandler, ModuleInfo, TxError},
    baseapp::errors::QueryError,
>>>>>>> 2483dd1b
    context::{
        block::BlockContext, init::InitContext, query::QueryContext, tx::TxContext,
        TransactionalContext,
    },
    params::ParamsSubspaceKey,
    store::{database::Database, StoreKey},
    tendermint::types::{
        proto::{
            event::{Event, EventAttribute},
            validator::ValidatorUpdate,
            Protobuf,
        },
        request::{end_block::RequestEndBlock, query::RequestQuery},
    },
    types::{store::gas::ext::GasResultExt, tx::raw::TxWithRaw},
    x::{
        keepers::{gov::GovernanceBankKeeper, staking::GovStakingKeeper},
        module::Module,
    },
};

use crate::{
    errors::GovTxError,
    genesis::GovGenesisState,
    keeper::GovKeeper,
    msg::{deposit::Deposit, GovMsg},
    query::{
        request::{
            QueryAllParamsRequest, QueryDepositRequest, QueryDepositsRequest, QueryParamsRequest,
            QueryProposalRequest, QueryProposalsRequest, QueryProposerRequest,
            QueryTallyResultRequest, QueryVoteRequest, QueryVotesRequest,
        },
        GovQuery, GovQueryResponse,
    },
    types::proposal::Proposal,
    ProposalHandler,
};

#[derive(Debug, Clone)]
pub struct GovAbciHandler<
    SK: StoreKey,
    PSK: ParamsSubspaceKey,
    M: Module,
    BK: GovernanceBankKeeper<SK, M>,
    STK: GovStakingKeeper<SK, M>,
    PH: ProposalHandler<PSK, Proposal>,
    MI,
> {
    keeper: GovKeeper<SK, PSK, M, BK, STK, PH>,
    _marker: PhantomData<MI>,
}

impl<
        SK: StoreKey,
        PSK: ParamsSubspaceKey,
        M: Module,
        BK: GovernanceBankKeeper<SK, M>,
        STK: GovStakingKeeper<SK, M>,
        PH: ProposalHandler<PSK, Proposal>,
        MI: ModuleInfo,
    > GovAbciHandler<SK, PSK, M, BK, STK, PH, MI>
{
    pub fn new(keeper: GovKeeper<SK, PSK, M, BK, STK, PH>) -> Self {
        Self {
            keeper,
            _marker: PhantomData,
        }
    }
}

impl<
        SK: StoreKey,
        PSK: ParamsSubspaceKey,
        M: Module,
        BK: GovernanceBankKeeper<SK, M>,
        STK: GovStakingKeeper<SK, M>,
        PH: ProposalHandler<PSK, Proposal> + Clone + Send + Sync + 'static,
        MI: ModuleInfo + Clone + Send + Sync + 'static,
    > ABCIHandler for GovAbciHandler<SK, PSK, M, BK, STK, PH, MI>
{
    type Message = GovMsg;

    type Genesis = GovGenesisState;

    type StoreKey = SK;

    type QReq = GovQuery;

    type QRes = GovQueryResponse;

    fn typed_query<DB: Database>(
        &self,
        _ctx: &QueryContext<DB, Self::StoreKey>,
        _query: Self::QReq,
    ) -> Self::QRes {
        todo!()
    }

    fn run_ante_checks<DB: Database>(
        &self,
        _ctx: &mut TxContext<'_, DB, Self::StoreKey>,
        _tx: &TxWithRaw<Self::Message>,
    ) -> Result<(), TxError> {
        Ok(())
    }

    fn msg<DB: Database>(
        &self,
        ctx: &mut TxContext<'_, DB, Self::StoreKey>,
        msg: &Self::Message,
    ) -> Result<(), TxError> {
        enum EmitEvent {
            Regular,
            Deposit(u64),
            Proposal((String, Option<u64>)),
        }

        let (address_str, proposal) = match msg {
            GovMsg::Deposit(msg) => {
                self.keeper
                    .deposit_add(ctx, msg.clone())
                    .map(|is_voting_started| match is_voting_started {
                        true => (
                            msg.depositor.to_string(),
                            EmitEvent::Deposit(msg.proposal_id),
                        ),
                        false => (msg.depositor.to_string(), EmitEvent::Regular),
                    })
            }
            GovMsg::Vote(msg) => self
                .keeper
                .vote_add(ctx, msg.clone().into())
                .map(|_| (msg.voter.to_string(), EmitEvent::Regular)),
            GovMsg::Weighted(msg) => self
                .keeper
                .vote_add(ctx, msg.clone())
                .map(|_| (msg.voter.to_string(), EmitEvent::Regular)),
            GovMsg::Proposal(msg) => {
                let proposal_id = self
                    .keeper
                    .submit_proposal(ctx, msg.clone())
                    .map_err(GovTxError::from)
                    .map_err(|e| e.into::<MI>())?;

                self.keeper
                    .deposit_add(
                        ctx,
                        Deposit {
                            proposal_id,
                            depositor: msg.proposer.clone(),
                            amount: msg.initial_deposit.clone(),
                        },
                    )
                    .map(|is_voting_started| match is_voting_started {
                        true => (
                            msg.proposer.to_string(),
                            EmitEvent::Proposal((msg.content.type_url.clone(), Some(proposal_id))),
                        ),
                        false => (
                            msg.proposer.to_string(),
                            EmitEvent::Proposal((msg.content.type_url.clone(), None)),
                        ),
                    })
            }
        }
        .map_err(GovTxError::from)
        .map_err(|e| e.into::<MI>())?;

        ctx.push_event(Event::new(
            "message",
            vec![
                EventAttribute::new("module".into(), "governance".into(), false),
                EventAttribute::new("sender".into(), address_str.into(), false),
            ],
        ));

        match proposal {
            EmitEvent::Regular => (),
            EmitEvent::Deposit(proposal) => {
                ctx.push_event(Event::new(
                    "proposal_deposit",
                    vec![EventAttribute::new(
                        "voting_period_start".into(),
                        proposal.to_string().into(),
                        false,
                    )],
                ));
            }
            EmitEvent::Proposal((proposal_type, proposal)) => {
                ctx.push_event(Event::new(
                    "submit_proposal",
                    match proposal {
                        Some(proposal_id) => vec![
                            EventAttribute::new(
                                "proposal_type".into(),
                                proposal_type.into(),
                                false,
                            ),
                            EventAttribute::new(
                                "voting_period_start".into(),
                                proposal_id.to_string().into(),
                                false,
                            ),
                        ],
                        None => vec![EventAttribute::new(
                            "proposal_type".into(),
                            proposal_type.into(),
                            false,
                        )],
                    },
                ));
            }
        }

        Ok(())
    }

    fn init_genesis<DB: Database>(
        &self,
        ctx: &mut InitContext<'_, DB, Self::StoreKey>,
        genesis: Self::Genesis,
    ) {
        self.keeper.init_genesis(ctx, genesis)
    }

    fn query<DB: Database>(
        &self,
        ctx: &QueryContext<DB, Self::StoreKey>,
        RequestQuery {
            data,
            path,
            height: _,
            prove: _,
        }: RequestQuery,
    ) -> Result<Bytes, QueryError> {
        let query = match path.as_str() {
            QueryDepositRequest::QUERY_URL => GovQuery::Deposit(QueryDepositRequest::decode(data)?),
            QueryDepositsRequest::QUERY_URL => {
                GovQuery::Deposits(QueryDepositsRequest::decode(data)?)
            }
            QueryParamsRequest::QUERY_URL => GovQuery::Params(QueryParamsRequest::decode(data)?),
            QueryAllParamsRequest::QUERY_URL => {
                GovQuery::AllParams(QueryAllParamsRequest::decode(data)?)
            }
            QueryProposalRequest::QUERY_URL => {
                GovQuery::Proposal(QueryProposalRequest::decode(data)?)
            }
            QueryProposalsRequest::QUERY_URL => {
                GovQuery::Proposals(QueryProposalsRequest::decode(data)?)
            }
            QueryTallyResultRequest::QUERY_URL => {
                GovQuery::Tally(QueryTallyResultRequest::decode(data)?)
            }
            QueryVoteRequest::QUERY_URL => GovQuery::Vote(QueryVoteRequest::decode(data)?),
            QueryVotesRequest::QUERY_URL => GovQuery::Votes(QueryVotesRequest::decode(data)?),
            QueryProposerRequest::QUERY_URL => {
                GovQuery::Proposer(QueryProposerRequest::decode(data)?)
            }
            _ => Err(QueryError::PathNotFound)?,
        };

        let result = self.keeper.query(ctx, query).unwrap_gas();

        Ok(result.into_bytes().into())
    }

    fn end_block<'a, DB: Database>(
        &self,
        ctx: &mut BlockContext<'_, DB, Self::StoreKey>,
        _request: RequestEndBlock,
    ) -> Vec<ValidatorUpdate> {
        let events = self.keeper.end_block(ctx);

        ctx.append_events(events);

        Vec::new()
    }
}<|MERGE_RESOLUTION|>--- conflicted
+++ resolved
@@ -2,13 +2,8 @@
 
 use bytes::Bytes;
 use gears::{
-<<<<<<< HEAD
     application::handlers::node::{ABCIHandler, TxError},
     baseapp::QueryResponse,
-=======
-    application::handlers::node::{ABCIHandler, ModuleInfo, TxError},
-    baseapp::errors::QueryError,
->>>>>>> 2483dd1b
     context::{
         block::BlockContext, init::InitContext, query::QueryContext, tx::TxContext,
         TransactionalContext,
