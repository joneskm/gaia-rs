[package]
name = "genutil"
version = "0.1.0"
edition = "2021"

[lints]
workspace = true

[dependencies]
gears = { path = "../../gears", features = ["cli", "xmods"] }
staking = { path = "../staking" }

# unsorted
clap = { workspace = true }
anyhow = { workspace = true }
serde = { workspace = true }
serde_json = { workspace = true }
<<<<<<< HEAD
toml_edit = "0.22.20" # to preserve order, comments and sane look better to use toml_edit crate
=======
url = { workspace = true }
toml_edit = "0.22.20"                      # to preserve order, comments and sane look better to use toml_edit crate
tendermint = { path = "../../tendermint" }
>>>>>>> 615e979b
# bip32 = { workspace = true }<|MERGE_RESOLUTION|>--- conflicted
+++ resolved
@@ -9,17 +9,13 @@
 [dependencies]
 gears = { path = "../../gears", features = ["cli", "xmods"] }
 staking = { path = "../staking" }
+tendermint = { path = "../../tendermint" } # TODO: WHY? Staking should be fine, but why tendermint?
 
 # unsorted
 clap = { workspace = true }
 anyhow = { workspace = true }
 serde = { workspace = true }
 serde_json = { workspace = true }
-<<<<<<< HEAD
-toml_edit = "0.22.20" # to preserve order, comments and sane look better to use toml_edit crate
-=======
 url = { workspace = true }
 toml_edit = "0.22.20"                      # to preserve order, comments and sane look better to use toml_edit crate
-tendermint = { path = "../../tendermint" }
->>>>>>> 615e979b
 # bip32 = { workspace = true }