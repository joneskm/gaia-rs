[package]
name = "genutil"
version = "0.1.0"
edition = "2021"

[lints]
workspace = true

[dependencies]
gears = { path = "../../gears", features = [ "cli", "xmods" ] }
staking = { path = "../staking" }

# unsorted
clap = { workspace = true }
anyhow = { workspace = true }
serde = { workspace = true }
serde_json = { workspace = true }
<<<<<<< HEAD
url = { workspace = true } 
=======
toml_edit = "0.22.20" # to preserve order, comments and sane look better to use toml_edit crate
url = { workspace = true }
>>>>>>> f3e5342a
# bip32 = { workspace = true }<|MERGE_RESOLUTION|>--- conflicted
+++ resolved
@@ -15,10 +15,6 @@
 anyhow = { workspace = true }
 serde = { workspace = true }
 serde_json = { workspace = true }
-<<<<<<< HEAD
-url = { workspace = true } 
-=======
+url = { workspace = true }
 toml_edit = "0.22.20" # to preserve order, comments and sane look better to use toml_edit crate
-url = { workspace = true }
->>>>>>> f3e5342a
 # bip32 = { workspace = true }