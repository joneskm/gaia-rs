--- conflicted
+++ resolved
@@ -1,11 +1,7 @@
 use crate::{GenesisState, Keeper, Message};
 use gears::{
-<<<<<<< HEAD
     context::{block::BlockContext, init::InitContext, tx::TxContext},
     error::AppError,
-=======
-    context::{block::BlockContext, init::InitContext},
->>>>>>> e324c100
     params::ParamsSubspaceKey,
     store::{database::Database, StoreKey},
     tendermint::types::request::begin_block::RequestBeginBlock,
@@ -33,7 +29,6 @@
         self.keeper.init_genesis(ctx, genesis)
     }
 
-<<<<<<< HEAD
     pub fn tx<DB: Database + Sync + Send>(
         &self,
         ctx: &mut TxContext<'_, DB, SK>,
@@ -44,17 +39,11 @@
         }
     }
 
-=======
->>>>>>> e324c100
     /// begin_block check for infraction evidence or downtime of validators
     /// on every begin block
     pub fn begin_block<DB: Database>(
         &self,
-<<<<<<< HEAD
-        _ctx: &mut BlockContext<'_, DB, SK>,
-=======
         ctx: &mut BlockContext<'_, DB, SK>,
->>>>>>> e324c100
         request: RequestBeginBlock,
     ) {
         // Iterate over all the validators which *should* have signed this block
@@ -62,12 +51,6 @@
         // which have missed too many blocks in a row (downtime slashing)
         if let Some(vote_info) = request.last_commit_info {
             for vote in vote_info.votes {
-<<<<<<< HEAD
-                // TODO: seems like tendermint type has optional value in order of using prost
-                let _validator = vote.validator.unwrap();
-                todo!()
-                // self.keeper.handle_validator_signature(ctx, validator.address, validator.power, vote.signed_last_block);
-=======
                 self.keeper
                     .handle_validator_signature(
                         ctx,
@@ -79,7 +62,6 @@
                         "method `handle_validator_signature` is called from infallible method.
                          Something wrong in the handler.",
                     );
->>>>>>> e324c100
             }
         }
     }
