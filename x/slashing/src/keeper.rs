--- conflicted
+++ resolved
@@ -381,25 +381,11 @@
         )?)?;
         let min_self_bond = validator.min_self_delegation();
         // TODO: check equation
-<<<<<<< HEAD
         if tokens.to_uint_ceil() < min_self_bond {
-<<<<<<< Updated upstream
-            return Err(AppError::Custom(format!(
-                "SelfDelegationTooLowToUnjail:\n{} less than {}",
-                tokens, min_self_bond
-            )));
-=======
-=======
-        if tokens.to_uint_ceil() < *min_self_bond {
->>>>>>> 2483dd1b
             return Err(UnjailError::LowDelegation {
                 lower: tokens,
-                bigger: min_self_bond.clone(),
+                bigger: min_self_bond,
             });
-<<<<<<< HEAD
->>>>>>> Stashed changes
-=======
->>>>>>> 2483dd1b
         }
 
         // cannot be unjailed if not jailed
