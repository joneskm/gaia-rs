use crate::{
    QueryParamsRequest, QueryParamsResponse, QuerySigningInfoRequest, QuerySigningInfoResponse,
    QuerySigningInfosRequest, QuerySigningInfosResponse,
};
use clap::{Args, Subcommand};
use gears::{
    application::handlers::client::QueryHandler,
    cli::pagination::CliPaginationRequest,
    derive::Query,
    tendermint::types::proto::{crypto::PublicKey, Protobuf as _},
    types::{address::ConsAddress, pagination::request::PaginationRequest},
<<<<<<< HEAD
};

use crate::{
    QueryParamsRequest, QueryParamsResponse, QuerySigningInfoRequest, QuerySigningInfoResponse,
    QuerySigningInfosRequest, QuerySigningInfosResponse,
=======
>>>>>>> e75e145f
};
use serde::{Deserialize, Serialize};
use std::fmt::Debug;

#[derive(Args, Debug)]
pub struct SlashingQueryCli {
    #[command(subcommand)]
    pub command: SlashingCommands,
}

#[derive(Subcommand, Debug)]
pub enum SlashingCommands {
    SigningInfo(SigningInfoCommand),
    SigningInfos(SigningInfosCommand),
    Params,
}

/// Query signing info.
#[derive(Args, Debug, Clone)]
pub struct SigningInfoCommand {
    /// validator public key
    pub pubkey: PublicKey,
}

/// Query signing infos.
#[derive(Args, Debug, Clone)]
pub struct SigningInfosCommand {
    #[command(flatten)]
    pub pagination: CliPaginationRequest,
}

#[derive(Debug, Clone)]
pub struct SlashingQueryHandler;

impl QueryHandler for SlashingQueryHandler {
    type QueryRequest = SlashingQueryRequest;

    type QueryResponse = SlashingQueryResponse;

    type QueryCommands = SlashingQueryCli;

    fn prepare_query_request(
        &self,
        command: &Self::QueryCommands,
    ) -> anyhow::Result<Self::QueryRequest> {
        let res = match &command.command {
            SlashingCommands::SigningInfo(SigningInfoCommand { pubkey }) => {
                let cons_address: ConsAddress = pubkey.clone().into();
                Self::QueryRequest::SigningInfo(QuerySigningInfoRequest { cons_address })
            }
            SlashingCommands::SigningInfos(cmd) => {
                let pagination = PaginationRequest::try_from(cmd.to_owned().pagination)?;

                Self::QueryRequest::SigningInfos(QuerySigningInfosRequest { pagination })
            }
            SlashingCommands::Params => Self::QueryRequest::Params(QueryParamsRequest {}),
        };

        Ok(res)
    }

    fn handle_raw_response(
        &self,
        query_bytes: Vec<u8>,
        command: &Self::QueryCommands,
    ) -> anyhow::Result<Self::QueryResponse> {
        let res = match &command.command {
            SlashingCommands::SigningInfo(_) => SlashingQueryResponse::SigningInfo(
                QuerySigningInfoResponse::decode_vec(&query_bytes)?,
            ),
            SlashingCommands::SigningInfos(_) => SlashingQueryResponse::SigningInfos(
                QuerySigningInfosResponse::decode_vec(&query_bytes)?,
            ),
            SlashingCommands::Params => {
                SlashingQueryResponse::Params(QueryParamsResponse::decode_vec(&query_bytes)?)
            }
        };

        Ok(res)
    }
}

#[derive(Clone, PartialEq, Query)]
pub enum SlashingQueryRequest {
    SigningInfo(QuerySigningInfoRequest),
    SigningInfos(QuerySigningInfosRequest),
    Params(QueryParamsRequest),
}

#[derive(Clone, PartialEq, Serialize, Deserialize, Debug, Query)]
#[serde(untagged)]
#[allow(clippy::large_enum_variant)]
pub enum SlashingQueryResponse {
    SigningInfo(QuerySigningInfoResponse),
    SigningInfos(QuerySigningInfosResponse),
    Params(QueryParamsResponse),
}<|MERGE_RESOLUTION|>--- conflicted
+++ resolved
@@ -9,14 +9,6 @@
     derive::Query,
     tendermint::types::proto::{crypto::PublicKey, Protobuf as _},
     types::{address::ConsAddress, pagination::request::PaginationRequest},
-<<<<<<< HEAD
-};
-
-use crate::{
-    QueryParamsRequest, QueryParamsResponse, QuerySigningInfoRequest, QuerySigningInfoResponse,
-    QuerySigningInfosRequest, QuerySigningInfosResponse,
-=======
->>>>>>> e75e145f
 };
 use serde::{Deserialize, Serialize};
 use std::fmt::Debug;
