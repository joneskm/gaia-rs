--- conflicted
+++ resolved
@@ -22,12 +22,8 @@
 use crate::types::query::{
     QueryAllBalancesRequest, QueryAllBalancesResponse, QueryBalanceRequest, QueryBalanceResponse,
     QueryDenomMetadataRequest, QueryDenomMetadataResponse, QueryDenomsMetadataRequest,
-<<<<<<< HEAD
     QueryDenomsMetadataResponse, QueryParamsRequest, QueryParamsResponse,
     QuerySpendableBalancesRequest, QuerySpendableBalancesResponse, QuerySupplyOfRequest,
-=======
-    QueryDenomsMetadataResponse, QueryParamsRequest, QueryParamsResponse, QuerySupplyOfRequest,
->>>>>>> 63f8dc6e
     QuerySupplyOfResponse, QueryTotalSupplyRequest, QueryTotalSupplyResponse,
 };
 use crate::{GenesisState, Keeper, Message};
@@ -49,7 +45,6 @@
     Balance(QueryBalanceRequest),
     AllBalances(QueryAllBalancesRequest),
     TotalSupply(QueryTotalSupplyRequest),
-    SupplyOf(QuerySupplyOfRequest),
     DenomsMetadata(QueryDenomsMetadataRequest),
     DenomMetadata(QueryDenomMetadataRequest),
     Params(QueryParamsRequest),
@@ -69,7 +64,6 @@
     Balance(QueryBalanceResponse),
     AllBalances(QueryAllBalancesResponse),
     TotalSupply(QueryTotalSupplyResponse),
-    SupplyOf(QuerySupplyOfResponse),
     DenomsMetadata(QueryDenomsMetadataResponse),
     DenomMetadata(QueryDenomMetadataResponse),
     Params(QueryParamsResponse),
@@ -111,9 +105,6 @@
             BankNodeQueryRequest::TotalSupply(req) => {
                 BankNodeQueryResponse::TotalSupply(self.query_total_supply(ctx, req))
             }
-            BankNodeQueryRequest::SupplyOf(req) => {
-                BankNodeQueryResponse::SupplyOf(self.query_supply_of(ctx, req))
-            }
             BankNodeQueryRequest::DenomsMetadata(req) => {
                 BankNodeQueryResponse::DenomsMetadata(self.query_denoms(ctx, req))
             }
@@ -130,8 +121,7 @@
                 })
             }
             BankNodeQueryRequest::SupplyOf(req) => {
-                let amount = self.keeper.supply(ctx, &req.denom).unwrap_gas();
-                BankNodeQueryResponse::SupplyOf(QuerySupplyOfResponse { amount })
+                BankNodeQueryResponse::SupplyOf(self.query_supply_of(ctx, req))
             }
             BankNodeQueryRequest::Spendable(QuerySpendableBalancesRequest {
                 address,
