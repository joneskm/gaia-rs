--- conflicted
+++ resolved
@@ -3,12 +3,8 @@
 use gears::application::handlers::node::{ModuleInfo, TxError};
 use gears::baseapp::errors::QueryError;
 use gears::context::{init::InitContext, query::QueryContext, tx::TxContext};
-<<<<<<< HEAD
 use gears::core::errors::CoreError as IbcError;
 use gears::derive::Query;
-use gears::error::AppError;
-=======
->>>>>>> 2483dd1b
 use gears::error::IBC_ENCODE_UNWRAP;
 use gears::ext::Pagination;
 use gears::params::ParamsSubspaceKey;
@@ -121,27 +117,15 @@
         query: RequestQuery,
     ) -> std::result::Result<bytes::Bytes, QueryError> {
         match query.path.as_str() {
-<<<<<<< HEAD
             QueryAllBalancesRequest::QUERY_URL => {
-                let req = QueryAllBalancesRequest::decode(query.data)
-                    .map_err(|e| IbcError::DecodeProtobuf(e.to_string()))?;
-=======
-            QueryAllBalancesRequest::TYPE_URL => {
                 let req = QueryAllBalancesRequest::decode(query.data)?;
->>>>>>> 2483dd1b
 
                 let result = self.query_balances(ctx, req);
 
                 Ok(result.encode_vec().expect(IBC_ENCODE_UNWRAP).into())
             }
-<<<<<<< HEAD
             QueryTotalSupplyRequest::QUERY_URL => {
-                let req = QueryTotalSupplyRequest::decode(query.data)
-                    .map_err(|e| IbcError::DecodeProtobuf(e.to_string()))?;
-=======
-            QueryTotalSupplyRequest::TYPE_URL => {
                 let req = QueryTotalSupplyRequest::decode(query.data)?;
->>>>>>> 2483dd1b
 
                 Ok(self
                     .query_total_supply(ctx, req)
@@ -159,14 +143,8 @@
                     .expect(IBC_ENCODE_UNWRAP)
                     .into())
             }
-<<<<<<< HEAD
             QueryDenomsMetadataRequest::QUERY_URL => {
-                let req = QueryDenomsMetadataRequest::decode(query.data)
-                    .map_err(|e| IbcError::DecodeProtobuf(e.to_string()))?;
-=======
-            QueryDenomsMetadataRequest::TYPE_URL => {
                 let req = QueryDenomsMetadataRequest::decode(query.data)?;
->>>>>>> 2483dd1b
 
                 let result = self
                     .query_denoms(ctx, req)
