--- conflicted
+++ resolved
@@ -77,13 +77,9 @@
         }
     }
 
-<<<<<<< HEAD
-    pub fn init_genesis<DB: Database>(&self, ctx: &mut InitContext<DB, SK>, genesis: GenesisState) {
+    pub fn init_genesis<DB: Database>(&self, ctx: &mut InitContext<'_, DB, SK>, genesis: GenesisState) {
         let mut ctx = Context::InitContext(ctx);
-
-=======
-    pub fn init_genesis<DB: Database>(&self, ctx: &mut InitContext<'_, DB, SK>, genesis: GenesisState) {
->>>>>>> 602c1e6e
+        
         // TODO:
         // 1. cosmos SDK sorts the balances first
         // 2. Need to confirm that the SDK does not validate list of coins in each balance (validates order, denom etc.)
